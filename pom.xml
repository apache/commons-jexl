<?xml version="1.0" encoding="UTF-8"?>
<!--
   Licensed to the Apache Software Foundation (ASF) under one or more
   contributor license agreements.  See the NOTICE file distributed with
   this work for additional information regarding copyright ownership.
   The ASF licenses this file to You under the Apache License, Version 2.0
   (the "License"); you may not use this file except in compliance with
   the License.  You may obtain a copy of the License at

       http://www.apache.org/licenses/LICENSE-2.0

   Unless required by applicable law or agreed to in writing, software
   distributed under the License is distributed on an "AS IS" BASIS,
   WITHOUT WARRANTIES OR CONDITIONS OF ANY KIND, either express or implied.
   See the License for the specific language governing permissions and
   limitations under the License.
-->
<project xmlns="http://maven.apache.org/POM/4.0.0" xmlns:xsi="http://www.w3.org/2001/XMLSchema-instance" xsi:schemaLocation="http://maven.apache.org/POM/4.0.0 https://maven.apache.org/maven-v4_0_0.xsd">
    <modelVersion>4.0.0</modelVersion>
    <parent>
        <groupId>org.apache.commons</groupId>
        <artifactId>commons-parent</artifactId>
        <version>81</version>
    </parent>
    <artifactId>commons-jexl3</artifactId>
    <version>3.5.0</version>
    <name>Apache Commons JEXL</name>
    <description>Apache Commons JEXL is a library that facilitates the implementation of scripting features in
        applications and frameworks written in Java.</description>
    <url>https://commons.apache.org/proper/commons-jexl/</url>
    <inceptionYear>2001</inceptionYear>
    <properties>
        <maven.compiler.source>1.8</maven.compiler.source>
        <maven.compiler.target>1.8</maven.compiler.target>
        <commons.componentid>jexl</commons.componentid>
        <commons.module.name>org.apache.commons.jexl3</commons.module.name>
        <commons.site.path>jexl</commons.site.path>
        <commons.scmPubUrl>https://svn.apache.org/repos/infra/websites/production/commons/content/proper/commons-jexl</commons.scmPubUrl>
        <commons.scmPubCheckoutDirectory>site-content</commons.scmPubCheckoutDirectory>
        <commons.release.2.version>2.1.1</commons.release.2.version>
        <!-- Override the default, which is ${project.artifactId}-${commons.release.[23].version} -->
        <commons.release.name>commons-jexl-${commons.release.version}</commons.release.name>
        <commons.release.2.name>commons-jexl-${commons.release.2.version}</commons.release.2.name>
        <commons.release.2.hash>sha1</commons.release.2.hash>
        <commons.release.3.name>commons-jexl-${commons.release.3.version}</commons.release.3.name>
        <commons.release.3.hash>sha1</commons.release.3.hash>
        <commons.release.3.desc>Legacy</commons.release.3.desc>
        <commons.release.3.version>1.1</commons.release.3.version>
        <commons.release.3.binary.suffix />
        <commons.jira.id>JEXL</commons.jira.id>
        <commons.jira.pid>12310479</commons.jira.pid>
        <japicmp.skip>false</japicmp.skip>
        <!-- JaCoCo: Don't make code coverage worse than: -->
        <commons.jacoco.version>0.8.13</commons.jacoco.version>
        <commons.jacoco.haltOnFailure>true</commons.jacoco.haltOnFailure>
        <commons.jacoco.classRatio>0.96</commons.jacoco.classRatio>
        <commons.jacoco.instructionRatio>0.89</commons.jacoco.instructionRatio>
        <commons.jacoco.methodRatio>0.89</commons.jacoco.methodRatio>
        <commons.jacoco.branchRatio>0.80</commons.jacoco.branchRatio>
        <commons.jacoco.lineRatio>0.89</commons.jacoco.lineRatio>
        <commons.jacoco.complexityRatio>0.75</commons.jacoco.complexityRatio>
        <!--
          Encoding of Java source files: ensures that the compiler and
          the javadoc generator use the right encoding. Subprojects may
          overwrite this, if they are using another encoding.
        -->
        <commons.encoding>iso-8859-1</commons.encoding>
        <!-- used in this pom to provide the Javadoc HTML file encoding -->
        <commons.docEncoding>${commons.encoding}</commons.docEncoding>
        <!-- Define source encoding for filtering; used by general plugins -->
        <project.build.sourceEncoding>${commons.encoding}</project.build.sourceEncoding>
        <!-- This is used by reporting plugins -->
        <project.reporting.outputEncoding>${commons.encoding}</project.reporting.outputEncoding>
        <!-- project.build.outputTimestamp is managed by Maven plugins, see https://maven.apache.org/guides/mini/guide-reproducible-builds.html -->
<<<<<<< HEAD
        <project.build.outputTimestamp>2025-04-11T22:34:47Z</project.build.outputTimestamp>

=======
        <project.build.outputTimestamp>2024-06-05T23:56:52Z</project.build.outputTimestamp>
>>>>>>> dbccd363
        <!-- Attempt at Java 25 -->
        <commons.asm.version>9.8</commons.asm.version>
        <!-- Commons release plugin -->
        <commons.bc.version>3.4.0</commons.bc.version>
        <commons.release.version>3.5.0</commons.release.version>
        <commons.release.next>3.5.1</commons.release.next>
        <commons.rc.version>RC2</commons.rc.version>
        <commons.release.isDistModule>true</commons.release.isDistModule>
        <commons.distSvnStagingUrl>scm:svn:https://dist.apache.org/repos/dist/dev/commons/${commons.componentid}</commons.distSvnStagingUrl>
    </properties>
    <scm>
        <connection>scm:git:https://gitbox.apache.org/repos/asf/commons-jexl.git</connection>
        <developerConnection>scm:git:https://gitbox.apache.org/repos/asf/commons-jexl.git</developerConnection>
        <url>https://gitbox.apache.org/repos/asf/commons-jexl.git</url>
      <tag>HEAD</tag>
    </scm>
    <issueManagement>
        <system>jira</system>
        <url>https://issues.apache.org/jira/browse/JEXL</url>
    </issueManagement>
    <distributionManagement>
        <site>
            <id>apache.website</id>
            <name>Apache Commons Site</name>
            <url>scm:svn:https://svn.apache.org/repos/infra/websites/production/commons/content/proper/commons-jexl/</url>
        </site>
    </distributionManagement>
    <dependencies>
        <dependency>
            <groupId>commons-logging</groupId>
            <artifactId>commons-logging</artifactId>
            <version>1.3.5</version>
        </dependency>
        <dependency>
            <groupId>org.junit.jupiter</groupId>
            <artifactId>junit-jupiter</artifactId>
            <scope>test</scope>
        </dependency>
        <dependency>
            <groupId>org.junit.jupiter</groupId>
            <artifactId>junit-jupiter-params</artifactId>
            <scope>test</scope>
        </dependency>
        <dependency>
            <groupId>com.google.code.gson</groupId>
            <artifactId>gson</artifactId>
            <version>2.13.0</version>
            <scope>test</scope>
        </dependency>
        <dependency>
            <groupId>com.googlecode.concurrentlinkedhashmap</groupId>
            <artifactId>concurrentlinkedhashmap-lru</artifactId>
            <version>1.4.2</version>
            <scope>test</scope>
        </dependency>
        <dependency>
            <groupId>org.apache.commons</groupId>
            <artifactId>commons-lang3</artifactId>
            <version>3.17.0</version>
            <scope>test</scope>
        </dependency>
    </dependencies>
    <build>
        <defaultGoal>clean verify apache-rat:check spotbugs:check japicmp:cmp checkstyle:check javadoc:javadoc</defaultGoal>
        <plugins>
            <plugin>
                <groupId>org.apache.maven.plugins</groupId>
                <artifactId>maven-compiler-plugin</artifactId>
            </plugin>
            <plugin>
                <groupId>org.apache.maven.plugins</groupId>
                <artifactId>maven-surefire-plugin</artifactId>
                <configuration>
                    <argLine>@{argLine} -Xmx128m</argLine>
                    <includes>
                        <include>**/*Test.java</include>
                    </includes>
                </configuration>
            </plugin>
            <plugin>
                <artifactId>maven-assembly-plugin</artifactId>
                <configuration>
                    <descriptors>
                        <descriptor>src/assembly/bin.xml</descriptor>
                        <descriptor>src/assembly/src.xml</descriptor>
                    </descriptors>
                    <tarLongFileMode>gnu</tarLongFileMode>
                    <finalName>commons-jexl-${project.version}</finalName>
                </configuration>
            </plugin>
            <plugin>
                <groupId>com.helger.maven</groupId>
                <artifactId>ph-javacc-maven-plugin</artifactId>
                <version>4.1.5</version>
                <executions>
                    <execution>
                        <id>jexl-jjtree</id>
                        <configuration>
                            <sourceDirectory>${basedir}/src/main/java/org/apache/commons/jexl3/parser</sourceDirectory>
                            <outputDirectory>${project.build.directory}/generated-sources/java</outputDirectory>
                        </configuration>
                        <goals>
                            <goal>jjtree-javacc</goal>
                        </goals>
                    </execution>
                </executions>
            </plugin>
            <plugin>
                <artifactId>maven-antrun-plugin</artifactId>
                <executions>
                    <execution>
                        <phase>process-sources</phase>
                        <configuration>
                            <target>
                                <!-- change an exception used for signaling to be static -->
                                <replaceregexp
                                        file="target/generated-sources/java/org/apache/commons/jexl3/parser/Parser.java"
                                        byline="true"
                                        match="private final LookaheadSuccess jj_ls ="
                                        replace="private static final LookaheadSuccess jj_ls ="/>
                            </target>
                        </configuration>
                        <goals>
                            <goal>run</goal>
                        </goals>
                    </execution>
                </executions>
            </plugin>
            <plugin>
                <groupId>org.jacoco</groupId>
                <artifactId>jacoco-maven-plugin</artifactId>
                <configuration>
                    <excludes>
                            <exclude>**/generated-sources/**/*</exclude>
                            <exclude>**/org/apache/commons/jexl3/parser/*.class</exclude>
                            <exclude>**/org/apache/commons/jexl3/**/*Test.class</exclude>
                            <exclude>**/java/**/*</exclude>
                            <exclude>**/javax/**/*</exclude>
                            <exclude>**/com/sun/**/*</exclude>
                    </excludes>
                </configuration>
            </plugin>
            <plugin>
                <groupId>org.apache.maven.plugins</groupId>
                <artifactId>maven-scm-publish-plugin</artifactId>
                <configuration>
                    <ignorePathsToDelete>
                        <ignorePathToDelete>javadocs</ignorePathToDelete>
                    </ignorePathsToDelete>
                </configuration>
            </plugin>
            <!-- Allow checkstyle to be run from command-line. Must agree with config in report section. -->
            <plugin>
                <groupId>org.apache.maven.plugins</groupId>
                <artifactId>maven-checkstyle-plugin</artifactId>
                <configuration>
                    <configLocation>${basedir}/src/main/config/checkstyle.xml</configLocation>
                    <suppressionsLocation>${basedir}/src/main/config/checkstyle-suppressions.xml</suppressionsLocation>
                    <excludes>org/apache/commons/jexl3/parser/*.java</excludes>
                    <headerLocation>${basedir}/src/main/config/header.txt</headerLocation>
                    <enableRulesSummary>true</enableRulesSummary>
                    <includeTestSourceDirectory>true</includeTestSourceDirectory>
                    <!-- Needed to define config_loc for use by Eclipse -->
                    <propertyExpansion>config_loc=${basedir}/src/main/config</propertyExpansion>
                </configuration>
            </plugin>
            <!-- Allow Spotbugs to be run from command-line. Must agree with config in report section. -->
            <plugin>
                <groupId>com.github.spotbugs</groupId>
                <artifactId>spotbugs-maven-plugin</artifactId>
                <configuration>
                    <effort>Max</effort>
                    <threshold>High</threshold>
                    <xmlOutput>true</xmlOutput>
                    <excludeFilterFile>${basedir}/src/main/config/findbugs-exclude-filter.xml</excludeFilterFile>
                </configuration>
                <dependencies>
                    <dependency>
                        <groupId>org.ow2.asm</groupId>
                        <artifactId>asm</artifactId>
                        <version>${commons.asm.version}</version>
                    </dependency>
                </dependencies>
            </plugin>
            <plugin>
                <groupId>org.apache.maven.plugins</groupId>
                <artifactId>maven-pmd-plugin</artifactId>
                <configuration>
                    <rulesets>
                        <ruleset>${project.basedir}/src/main/config/pmd.xml</ruleset>
                    </rulesets>
                    <excludes>
                        <exclude>org/apache/commons/jexl3/parser/Parser.java</exclude>
                        <exclude>org/apache/commons/jexl3/parser/AST*.java</exclude>
                        <exclude>org/apache/commons/jexl3/parser/ParserTokenManager.java</exclude>
                        <exclude>org/apache/commons/jexl3/parser/*Constants.java</exclude>
                        <exclude>org/apache/commons/jexl3/parser/AbstractCharStream.java</exclude>
                        <exclude>org/apache/commons/jexl3/parser/*Provider.java</exclude>
                    </excludes>
                </configuration>
            </plugin>
            <!-- japicmp -->
            <plugin>
                <groupId>com.github.siom79.japicmp</groupId>
                <artifactId>japicmp-maven-plugin</artifactId>
                <configuration>
                    <parameter>
                        <includes>
                            <include>org.apache.commons.jexl3</include>
                            <include>org.apache.commons.jexl3.introspection</include>
                            <include>org.apache.commons.jexl3.scripting</include>
                        </includes>
                        <excludes>
                            <exclude>org.apache.commons.jexl3.internal</exclude>
                            <exclude>org.apache.commons.jexl3.internal.introspection</exclude>
                            <exclude>org.apache.commons.jexl3.parser</exclude>
                        </excludes>
                        <onlyModified>true</onlyModified>
                        <accessModifier>protected</accessModifier>
                        <ignoreMissingClasses>true</ignoreMissingClasses>
                        <breakBuildOnBinaryIncompatibleModifications>false</breakBuildOnBinaryIncompatibleModifications>
                        <breakBuildIfCausedByExclusion>false</breakBuildIfCausedByExclusion>
                    </parameter>
                </configuration>
            </plugin>
            <plugin>
                <groupId>org.codehaus.mojo</groupId>
                <artifactId>animal-sniffer-maven-plugin</artifactId>
                <version>1.24</version>
                <configuration>
                    <ignores>java.lang.invoke.*</ignores>
		        </configuration>
            </plugin>
            <plugin>
                <groupId>org.apache.maven.plugins</groupId>
                <artifactId>maven-javadoc-plugin</artifactId>
                <configuration>
                    <excludePackageNames>
                        *.internal:*.internal.introspection:*.parser:
                    </excludePackageNames>
                    <show>protected</show>
                </configuration>
            </plugin>

        </plugins>
    </build>
    <reporting>
        <plugins>
            <plugin>
                <groupId>org.apache.maven.plugins</groupId>
                <artifactId>maven-javadoc-plugin</artifactId>
                <configuration>
                    <excludePackageNames>
                        *.internal:*.internal.introspection:*.parser:
                    </excludePackageNames>
                    <show>protected</show>
                </configuration>
            </plugin>
            <plugin>
                <groupId>org.apache.maven.plugins</groupId>
                <artifactId>maven-checkstyle-plugin</artifactId>
                <configuration>
                    <configLocation>${basedir}/src/main/config/checkstyle.xml</configLocation>
                    <suppressionsLocation>${basedir}/src/main/config/checkstyle-suppressions.xml</suppressionsLocation>
                    <excludes>org/apache/commons/jexl3/parser/*.java</excludes>
                    <headerLocation>${basedir}/src/main/config/header.txt</headerLocation>
                    <enableRulesSummary>false</enableRulesSummary>
                    <!-- Needed to define config_loc for use by Eclipse -->
                    <propertyExpansion>config_loc=${basedir}/src/main/config</propertyExpansion>
                </configuration>
            </plugin>
            <plugin>
                <groupId>com.github.spotbugs</groupId>
                <artifactId>spotbugs-maven-plugin</artifactId>
                <configuration>
                    <excludeFilterFile>${basedir}/src/main/config/findbugs-exclude-filter.xml</excludeFilterFile>
                    <xmlOutputDirectory>target/site</xmlOutputDirectory>
                </configuration>
            </plugin>
            <plugin>
                <groupId>org.apache.maven.plugins</groupId>
                <artifactId>maven-pmd-plugin</artifactId>
                <configuration>
                    <targetJdk>${maven.compiler.target}</targetJdk>
                    <rulesets>
                        <ruleset>${project.basedir}/src/main/config/pmd.xml</ruleset>
                    </rulesets>
                    <excludes>
                        <exclude>org/apache/commons/jexl3/parser/Parser.java</exclude>
                        <exclude>org/apache/commons/jexl3/parser/AST*.java</exclude>
                        <exclude>org/apache/commons/jexl3/parser/ParserTokenManager.java</exclude>
                        <exclude>org/apache/commons/jexl3/parser/*Constants.java</exclude>
                        <exclude>org/apache/commons/jexl3/parser/AbstractCharStream.java</exclude>
                        <exclude>org/apache/commons/jexl3/parser/*Provider.java</exclude>
                    </excludes>
                </configuration>
                <reportSets>
                    <reportSet>
                        <reports>
                            <report>pmd</report>
                            <report>cpd</report>
                        </reports>
                    </reportSet>
                </reportSets>
            </plugin>

            <plugin>
                <groupId>com.github.siom79.japicmp</groupId>
                <artifactId>japicmp-maven-plugin</artifactId>
                <configuration>
                    <parameter>
                        <includes>
                            <include>org.apache.commons.jexl3</include>
                            <include>org.apache.commons.jexl3.introspection</include>
                            <include>org.apache.commons.jexl3.scripting</include>
                        </includes>
                        <excludes>
                            <exclude>org.apache.commons.jexl3.internal</exclude>
                            <exclude>org.apache.commons.jexl3.internal.introspection</exclude>
                            <exclude>org.apache.commons.jexl3.parser</exclude>
                        </excludes>
                        <onlyModified>true</onlyModified>
                        <accessModifier>protected</accessModifier>
                        <ignoreMissingClasses>true</ignoreMissingClasses>
                        <breakBuildOnBinaryIncompatibleModifications>false</breakBuildOnBinaryIncompatibleModifications>
                        <breakBuildIfCausedByExclusion>false</breakBuildIfCausedByExclusion>
                    </parameter>
                </configuration>
            </plugin>
            <plugin>
                <groupId>org.jacoco</groupId>
                <artifactId>jacoco-maven-plugin</artifactId>
                <version>${commons.jacoco.version}</version>
                <configuration>
                    <excludes>
                        <exclude>**/generated-sources/**/*</exclude>
                        <exclude>**/org/apache/commons/jexl3/parser/*.class</exclude>
                        <exclude>**/org/apache/commons/jexl3/**/*Test.class</exclude>
                    </excludes>
                </configuration>
            </plugin>

        </plugins>
    </reporting>
    <developers>
        <developer>
            <name>dIon Gillard</name>
            <id>dion</id>
            <email>dion AT apache DOT org</email>
            <organization>The Apache Software Foundation</organization>
        </developer>
        <developer>
            <name>Geir Magnusson Jr.</name>
            <id>geirm</id>
            <email>geirm AT apache DOT org</email>
            <organization>independent</organization>
        </developer>
        <developer>
            <name>Tim O'Brien</name>
            <id>tobrien</id>
            <email>tobrien AT apache DOT org</email>
            <organization>independent</organization>
        </developer>
        <developer>
            <name>Peter Royal</name>
            <id>proyal</id>
            <email>proyal AT apache DOT org</email>
            <organization>The Apache Software Foundation</organization>
        </developer>
        <developer>
            <name>James Strachan</name>
            <id>jstrachan</id>
            <email>jstrachan AT apache DOT org</email>
            <organization>SpiritSoft, Inc.</organization>
        </developer>
        <developer>
            <name>Rahul Akolkar</name>
            <id>rahul</id>
            <email>rahul AT apache DOT org</email>
            <organization>The Apache Software Foundation</organization>
        </developer>
        <developer>
            <name>Sebastian Bazley</name>
            <id>sebb</id>
            <email>sebb AT apache DOT org</email>
        </developer>
        <developer>
            <name>Henri Biestro</name>
            <id>henrib</id>
            <email>henrib AT apache DOT org</email>
        </developer>
            <developer>
            <id>ggregory</id>
            <name>Gary Gregory</name>
            <email>ggregory at apache.org</email>
            <url>https://www.garygregory.com</url>
            <organization>The Apache Software Foundation</organization>
            <organizationUrl>https://www.apache.org/</organizationUrl>
            <roles>
                <role>PMC Member</role>
            </roles>
            <timezone>America/New_York</timezone>
            <properties>
                <picUrl>https://people.apache.org/~ggregory/img/garydgregory80.png</picUrl>
            </properties>
        </developer>
    </developers>
    <contributors>
        <contributor>
            <name>Dmitri Blinov</name>
        </contributor>
    </contributors>
</project><|MERGE_RESOLUTION|>--- conflicted
+++ resolved
@@ -72,12 +72,7 @@
         <!-- This is used by reporting plugins -->
         <project.reporting.outputEncoding>${commons.encoding}</project.reporting.outputEncoding>
         <!-- project.build.outputTimestamp is managed by Maven plugins, see https://maven.apache.org/guides/mini/guide-reproducible-builds.html -->
-<<<<<<< HEAD
         <project.build.outputTimestamp>2025-04-11T22:34:47Z</project.build.outputTimestamp>
-
-=======
-        <project.build.outputTimestamp>2024-06-05T23:56:52Z</project.build.outputTimestamp>
->>>>>>> dbccd363
         <!-- Attempt at Java 25 -->
         <commons.asm.version>9.8</commons.asm.version>
         <!-- Commons release plugin -->
