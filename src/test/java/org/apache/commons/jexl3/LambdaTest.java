--- conflicted
+++ resolved
@@ -62,11 +62,7 @@
 
     @Test
     public void testParameterlessFunction() throws Exception {
-<<<<<<< HEAD
-        JexlEngine jexl = createEngine();
-=======
         JexlEngine jexl = new Engine();
->>>>>>> 72f98884
         String strs = "var s = function { 21 + 21 }; s()";
         JexlScript s42 = jexl.createScript(strs);
         Object result = s42.execute(null);
@@ -356,7 +352,7 @@
         Object result = y.execute(null, 2, 3);
         Assert.assertEquals(8, result);
     }
-    
+
     // redefining an hoisted var is not resolved correctly in left hand side;
     // declare the var in local frame, resolved in local frame instead of parent
 //    @Test
