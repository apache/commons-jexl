/*
 * Licensed to the Apache Software Foundation (ASF) under one or more
 * contributor license agreements.  See the NOTICE file distributed with
 * this work for additional information regarding copyright ownership.
 * The ASF licenses this file to You under the Apache License, Version 2.0
 * (the "License"); you may not use this file except in compliance with
 * the License.  You may obtain a copy of the License at
 *
 *      http://www.apache.org/licenses/LICENSE-2.0
 *
 * Unless required by applicable law or agreed to in writing, software
 * distributed under the License is distributed on an "AS IS" BASIS,
 * WITHOUT WARRANTIES OR CONDITIONS OF ANY KIND, either express or implied.
 * See the License for the specific language governing permissions and
 * limitations under the License.
 */


options
{
   MULTI=true;
   STATIC=false;
   VISITOR=true;
   NODE_SCOPE_HOOK=true;
   NODE_CLASS="JexlNode";
   UNICODE_INPUT=true;
   KEEP_LINE_COLUMN=true;
   TRACK_TOKENS=true;
   //DEBUG_PARSER=true;
   //DEBUG_TOKEN_MANAGER=true;
}

PARSER_BEGIN(Parser)

package org.apache.commons.jexl3.parser;

import java.util.Collections;
import java.util.LinkedList;

import org.apache.commons.jexl3.JexlInfo;
import org.apache.commons.jexl3.JexlFeatures;
import org.apache.commons.jexl3.JexlException;
import org.apache.commons.jexl3.internal.Scope;

public final class Parser extends JexlParser
{
    public ASTJexlScript parse(JexlInfo jexlInfo, JexlFeatures jexlFeatures, String jexlSrc, Scope scope) {
        JexlFeatures previous = getFeatures();
        try {
            setFeatures(jexlFeatures);
            // If registers are allowed, the default parser state has to be REGISTERS.
            if (jexlFeatures.supportsRegister()) {
                token_source.defaultLexState = REGISTERS;
            }
            // lets do the 'Unique Init' in here to be safe - it's a pain to remember
            info = jexlInfo != null? jexlInfo : new JexlInfo();
            source = jexlSrc;
            pragmas = null;
            frame = scope;
            branchScope = new BranchScope();
            ReInit(new java.io.StringReader(jexlSrc));
            ASTJexlScript script = jexlFeatures.supportsScript()? JexlScript(scope) : JexlExpression(scope);
            script.jjtSetValue(info);
            script.setPragmas(pragmas != null
                             ? Collections.<String,Object>unmodifiableMap(pragmas)
                             : Collections.<String,Object>emptyMap());
            pragmas = null;
            return script;
        } catch (TokenMgrError xtme) {
            throw new JexlException.Tokenization(info, xtme).clean();
        } catch (ParseException xparse) {
            throw new JexlException.Parsing(info, xparse).clean();
        } finally {
            info = null;
            source = null;
            frame = null;
            token_source.defaultLexState = DEFAULT;
            setFeatures(previous);
        }
    }
}

PARSER_END(Parser)

TOKEN_MGR_DECLS : {
    /**
     *   A stack of 1 for keeping state to deal with doted identifiers
     */
    int dotLexState = DEFAULT;

    public void pushDot() {
        dotLexState = curLexState;
        curLexState = DOT_ID;
    }

    public void popDot() {
        if (curLexState == DOT_ID) {
            curLexState = dotLexState;
            dotLexState = defaultLexState;
        }
    }

    public void pushQ() {
        dotLexState = curLexState;
        curLexState = QUALIFIED;
    }

    public void popQ() {
        if (curLexState == QUALIFIED) {
            curLexState = dotLexState;
            dotLexState = defaultLexState;
        }
    }

}
/***************************************
 *     Skip & Number literal tokens
 ***************************************/

<*> SKIP : /* WHITE SPACE */
{
      <"##" (~["\n","\r"])* ("\n" | "\r" | "\r\n")? >
    | <"/*" (~["*"])* "*" ("*" | ~["*","/"] (~["*"])* "*")* "/">
    | <"//" (~["\n","\r"])* ("\n" | "\r" | "\r\n")? >
    | " "
    | "\t"
    | "\n"
    | "\r"
    | "\f"
}

<*> TOKEN : /* KEYWORDS */
{
      < IF : "if" >
    | < ELSE : "else" >
    | < FOR : "for" >
    | < WHILE : "while" >
    | < DO : "do" >
    | < SWITCH : "switch" >
    | < CASE : "case" >
    | < DCASE : "default" >
    | < TRY : "try" >
    | < CATCH : "catch" >
    | < FINALLY : "finally" >
    | < THROW : "throw" >
    | < ASSERT : "assert" >
    | < SYNCHRONIZED : "synchronized" >
    | < NEW : "new" > { pushQ(); } /* Lexical state is now QUALIFIED */
    | < VAR : "var" >
    | < EMPTY : "empty" > { popDot(); } /* Revert state to default if was DOT_ID. */
    | < SIZE : "size" > { popDot(); } /* Revert state to default if was DOT_ID. */
    | < THIS : "this" >
    | < NULL : "null" | "\u2205" >
    | < TRUE : "true" >
    | < FALSE : "false" >
    | < RETURN : "return" >
    | < FUNCTION : "function" >
    | < LAMBDA : "->" | "\u2192" >
    | < LAMBDAE : "=>" | "\u21D2" >
    | < BREAK : "break" >
    | < CONTINUE : "continue" >
    | < REMOVE : "remove" > { popDot(); } /* Revert state to default if was DOT_ID. */
    | < PRAGMA : "#pragma" > { pushQ(); } /* Lexical state is now QUALIFIED */
}

<*> TOKEN : { /* SEPARATORS */
      < LPAREN : "(" > { popQ(); } /* Revert state to default. */
    | < RPAREN : ")" >
    | < LCURLY : "{" >
    | < RCURLY : "}" >
    | < LBRACKET : "[" > { popQ(); } /* Revert state to default. */
    | < RBRACKET : "]" >
    | < SEMICOL : ";" >
    | < COLON : ":" >
    | < COMMA : "," >
    | < DOT : "." > { pushDot(); } /* Lexical state is now DOT_ID */
    | < QDOT : "?." > { pushDot(); } /* Lexical state is now DOT_ID */
    | < ELLIPSIS : "..." | "\u2026">
    | < HBRACKET : "#[" >
    | < HCURLY : "#{" >
}

<*> TOKEN : { /* STREAMS */
      < DOTP : ".(" >
    | < DOTB : ".[" >
    | < DOTC : ".{" >
    | < DOTS : ".@" >
}

<*> TOKEN : { /* CONDITIONALS */
      < QMARK : "?" >
    | < ELVIS : "?:" >
    | < NULLP : "??" >
    | < AND : "&&" | "and" | "\u2227" >
    | < OR : "||" | "or" | "\u2228" >
}

<*> TOKEN : { /* COMPARISONS */
      < eq : "==" | "eq" | "\u2261">
    | < ne : "!=" | "ne" | "\u2260" >
    | < req : "=~" | "in" | "\u2208" > // regexp equal
    | < rne : "!~" | "!in" | "\u2209" > // regexp not equal
    | < is : "===" > // identitical
    | < ni : "!==" > // not identitical
    | < seq : "=^" > // starts equal
    | < eeq : "=$" > // ends equal
    | < sne : "!^" > // start not equal
    | < ene : "!$" > // ends not equal
    | < gt : ">" | "gt" >
    | < ge : ">=" | "ge" | "\u2265" >
    | < lt : "<" | "lt" >
    | < le : "<=" | "le" | "\u2264" >
    | < iof : "instanceof" > { pushQ(); }

}

<*> TOKEN : { /* OPERATORS */
      < plus_assign : "+=" >
    | < minus_assign : "-=" >
    | < mult_assign : "*=" >
    | < div_assign : "/=" >
    | < mod_assign : "%=" >
    | < and_assign : "&=" >
    | < or_assign : "|=" >
    | < xor_assign : "^=" >
    | < shl_assign : "<<=" >
    | < sar_assign : ">>=" >
    | < shr_assign : ">>>=" >

    | < assign : "=" >
    | < increment : "++" >
    | < decrement : "--" >
    | < plus : "+" >
    | < minus : "-" >
    | < unary_minus : "\u2212" >
    | < mult : "*" | "\u22C5" >
    | < div : "/" | "div" >
    | < mod : "%" | "mod" >
    | < not : "!" | "not" | "\u00AC" >
    | < and : "&" >
    | < or : "|" >
    | < xor : "^" >
    | < shl : "<<" >
    | < shr : ">>>" >
    | < sar : ">>" >

    | < tilda : "~" >
    | < range : ".." | "\u2025" >
}

/***************************************
 *     Identifier & String tokens
 ***************************************/
<*> TOKEN :  /* NaN */
{
    < NAN_LITERAL : "NaN" >
}

<*> TOKEN : /* ANNOTATION */
{
  < ANNOTATION: "@" ( [ "0"-"9", "a"-"z", "A"-"Z", "_", "$" ])+ >
}

<DOT_ID> TOKEN : /* IDENTIFIERS */
{
  < DOT_IDENTIFIER: ( [ "0"-"9", "a"-"z", "A"-"Z", "_", "$", "@" ])+ > { popDot(); } /* Revert state to default. */
}

<DEFAULT, REGISTERS> TOKEN : /* IDENTIFIERS */
{
  < IDENTIFIER: <LETTER> (<LETTER>|<DIGIT>|<ESCAPE>)* > { matchedToken.image = StringParser.unescapeIdentifier(matchedToken.image); }
|
  < #LETTER: [ "a"-"z", "A"-"Z", "_", "$", "@" ] >
|
  < #DIGIT: [ "0"-"9"] >
|
  < #ESCAPE: "\\" [" ", "'", "\"", "\\"] >
}

<QUALIFIED> TOKEN : /* IDENTIFIERS */
{
  < QUALIFIED_IDENTIFIER: <QNAME> ("." <QNAME>)* > { popQ(); } /* Revert state to default. */
|
  < #QNAME: [ "a"-"z", "A"-"Z", "_", "$", "@" ] ([ "a"-"z", "A"-"Z", "_", "$", "@", "0"-"9" ])* >
}

<REGISTERS> TOKEN : /* REGISTERS: parser.ALLOW_REGISTER must be set to true before calling parse */
{
  < REGISTER: "#" (["0"-"9"])+ >
}

<DEFAULT, REGISTERS> TOKEN : /* LITERALS */
{
  < INTEGER_LITERAL:
      ( "0" (["0"-"7"])* | ["1"-"9"] (["0"-"9"])* | "0" ["x","X"] (["0"-"9","a"-"f","A"-"F"])+ )
      (["l","L","h","H"])?
  >
 |
  < FLOAT_LITERAL:
    "#NaN"
    |
    (<DIGIT>)+ "." (<DIGIT>)+ ((["e","E"])(["+","-"])?(<DIGIT>)+)? (["d","D","f","F","b","B"])?
    |
    (<DIGIT>)+ (".")? ((["e","E"])(["+","-"])?(<DIGIT>)+)? ["d","D","f","F","b","B"]
  >
}

<*> TOKEN :
{
  < STRING_LITERAL:
    "\"" (~["\"","\\","\n","\r","\u2028","\u2029"] | "\\" ~["\n","\r","\u2028","\u2029"])* "\""
  |
    "'" (~["'","\\","\n","\r","\u2028","\u2029"] | "\\" ~["\n","\r","\u2028","\u2029"])* "'"
  > { popDot(); } /* Revert state to default if was DOT_ID. */
}

<*> TOKEN :
{
  < JXLT_LITERAL:
    "`" (~["`","\\"] | "\\" ~["\u0000"])* "`"
  > { popDot(); } /* Revert state to default if was DOT_ID. */
}

<*> TOKEN :
{
  < REGEX_LITERAL:
    "~" "/" (~["/","\n","\r","\u2028","\u2029"] | "\\" "/" )* "/"
  > { popDot(); } /* Revert state to default if was DOT_ID. */
}

/***************************************
 *      Statements
 ***************************************/

ASTJexlScript JexlScript(Scope frame) : {
    jjtThis.setScope(frame);
}
{
   (LOOKAHEAD(<PRAGMA>) Pragma())*
   (
      LOOKAHEAD( LambdaLookahead() ) Lambda() (LOOKAHEAD(1) <SEMICOL>)? <EOF> { return jjtThis.script(); }
      |
      ( ( Statement() )*) <EOF> { return jjtThis.script(); }
   )
}

ASTJexlScript JexlExpression(Scope frame) #JexlScript : {
    jjtThis.setScope(frame);
}
{
   ( Expression() )? <EOF>
   {
        return jjtThis.script();
   }
}

void Annotation() #Annotation :
{
    Token t;
}
{
    t=<ANNOTATION> (LOOKAHEAD(<LPAREN>) Arguments() )? { jjtThis.setName(t.image); }
}

void AnnotatedStatement() #AnnotatedStatement() : {}
{
    (LOOKAHEAD(<ANNOTATION>) Annotation())+ (LOOKAHEAD(<VAR>) Var() | LOOKAHEAD(1) Block() | Expression())
}

void Statement() #void : {}
{
    <SEMICOL>
    | LOOKAHEAD(<ANNOTATION>) AnnotatedStatement()
    | LOOKAHEAD(LabelledStatementLookahead()) LabelledStatement()
    | LOOKAHEAD(<LCURLY> Expression() <SEMICOL>) Block() // to disambiguate the set literals
    | LOOKAHEAD(<LCURLY> Statement() <SEMICOL>) Block() //  to disambiguate the set literals
    | IfStatement()
    | LOOKAHEAD(<FOR> <LPAREN> ForeachVar() <COLON>) ForeachStatement()
    | ForStatement()
    | WhileStatement()
    | DoWhileStatement()
    | LOOKAHEAD(<TRY> <LPAREN>) TryWithResourceStatement()
    | TryStatement()
    | ThrowStatement()
    | AssertStatement()
    | SynchronizedStatement()
    | SwitchStatement()
    | LOOKAHEAD(MultipleAssignmentIdentifier() <assign>) MultipleAssignmentStatement()
    | LOOKAHEAD(2) ExpressionStatement()
    | ReturnStatement()
    | Continue()
    | Remove()
    | Break()
    | Var()
}

void LabelledStatementLookahead() #void() : {}
{
  <IDENTIFIER> <COLON> ( <LCURLY> | <FOR> | <WHILE> | <DO> | <SWITCH> )
}

void LabelledStatement() #void : 
{
    Token t = null;
    String label = null;
    ASTBlock b;
    ASTForStatement f;
    ASTForeachStatement fe;
    ASTWhileStatement w;
    ASTDoWhileStatement dw;
    ASTSwitchStatement s;
}
{
    t=<IDENTIFIER> { label = t.image; } <COLON>
    (
        LOOKAHEAD(<LCURLY>) { branchScope.pushBlockLabel(label); } b = Block() { b.setLabel(label); branchScope.popBlockLabel(); }
        |
        LOOKAHEAD(<FOR> <LPAREN> ForeachVar() <COLON>) { branchScope.pushForeachLabel(label); } fe = ForeachStatement() { fe.setLabel(label); branchScope.popForeachLabel(); }
        |
        { branchScope.pushLoopLabel(label); } f = ForStatement() { f.setLabel(label); branchScope.popLoopLabel(); }
        |
        { branchScope.pushLoopLabel(label); } w = WhileStatement() { w.setLabel(label); branchScope.popLoopLabel(); }
        |
        { branchScope.pushLoopLabel(label); } dw = DoWhileStatement() { dw.setLabel(label); branchScope.popLoopLabel(); }
        |
        { branchScope.pushBlockLabel(label); } s = SwitchStatement() { s.setLabel(label); branchScope.popBlockLabel(); }
    )
}

ASTBlock Block() #Block : {}
{
    <LCURLY> ( Statement() )* <RCURLY>
    { return jjtThis; }
}

void ExpressionStatement() : {}
{
    Expression() (LOOKAHEAD(2) Expression() #Ambiguous(1))* (LOOKAHEAD(1) <SEMICOL>)?
}

void MultipleAssignmentStatement() #MultipleAssignment : {}
{
    MultipleAssignmentIdentifier() <assign> Expression()
}

void MultipleAssignmentIdentifier() #void : {}
{
    <LPAREN> Identifier() (LOOKAHEAD(1) <COMMA> Identifier())* <RPAREN>
}

void IfStatement() : {}
{
    <IF> <LPAREN> Expression() <RPAREN>  (LOOKAHEAD(1) Block() | Statement())
    ( LOOKAHEAD(2) <ELSE> <IF> <LPAREN> Expression() <RPAREN> (LOOKAHEAD(1) Block() | Statement()) )*
    ( LOOKAHEAD(1) <ELSE>  (LOOKAHEAD(1) Block() | Statement()) )?
}

ASTWhileStatement WhileStatement() : {}
{
    <WHILE> <LPAREN> Expression() <RPAREN>  { branchScope.loopCount += 1; }  (LOOKAHEAD(1) Block() | Statement()) { branchScope.loopCount -= 1; }
    { return jjtThis; }
}

ASTDoWhileStatement DoWhileStatement() : {}
{
    <DO> { branchScope.loopCount += 1; } (LOOKAHEAD(1) Block() | Statement()) <WHILE> <LPAREN> Expression() <RPAREN> { branchScope.loopCount -= 1; }
    { return jjtThis; }
}

void TryStatement() : {}
{
    <TRY> Block() ( (<CATCH> <LPAREN> TryVar() <RPAREN> Block() (<FINALLY> Block())?) | <FINALLY> Block() )
}

void TryWithResourceStatement() : {}
{
    <TRY> <LPAREN> TryResource() <RPAREN> Block() ( (<CATCH> <LPAREN> TryVar() <RPAREN> Block() (<FINALLY> Block())?) | <FINALLY> Block() )?
}

void TryResource() : {}
{
     LOOKAHEAD(TryVar() <assign>) TryVar() <assign> Expression()
     |
     Expression()
}

void TryVar() : {}
{
    <VAR> DeclareVar()
    |
    Identifier()
}

void ThrowStatement() : {}
{
    <THROW> Expression()
}

void AssertStatement() : {}
{
    <ASSERT> Expression() [ <COLON> Expression() ]
}

void SynchronizedStatement() : {}
{
    <SYNCHRONIZED> <LPAREN> Expression() <RPAREN> (LOOKAHEAD(1) Block() | Statement())
}

ASTSwitchStatement SwitchStatement() : {}
{
    <SWITCH> <LPAREN> Expression() <RPAREN> { branchScope.switchCount += 1; } <LCURLY> SwitchStatementBlock() <RCURLY> { branchScope.switchCount -= 1; }
    { return jjtThis; }
}

void SwitchStatementBlock() #void : {}
{
    SwitchStatementCase() (LOOKAHEAD(SwitchStatementBlock()) SwitchStatementBlock())*
    |
    SwitchStatementDefault() (LOOKAHEAD(SwitchStatementCase()) SwitchStatementCase())*
}

void SwitchStatementCase() : {}
{
    <CASE> Literal() <COLON> ((LOOKAHEAD(1) Block() | Statement()) )*
}

void SwitchStatementDefault() : {}
{
    <DCASE> <COLON> ((LOOKAHEAD(1) Block() | Statement()) )*
}

void ReturnStatement() : {}
{
    <RETURN> ExpressionStatement()
}

void Continue() #Continue : 
{
    Token t = null;
}
{
    <CONTINUE> (LOOKAHEAD(<IDENTIFIER>) t = <IDENTIFIER> { if (!branchScope.continueSupported(t.image)) throwParsingException(jjtThis); jjtThis.setLabel(t.image); } )?
    { if (t == null && !branchScope.continueSupported()) { throwParsingException(jjtThis); } }
}

void Remove() #Remove :
{
    Token t = null;
}
{
    <REMOVE> (LOOKAHEAD(<IDENTIFIER>) t = <IDENTIFIER> { if (!branchScope.removeSupported(t.image)) throwParsingException(jjtThis); jjtThis.setLabel(t.image); } )?
    { if (t == null && !branchScope.removeSupported()) { throwParsingException(jjtThis); } }
}

void Break() #Break :
{
    Token t = null;
}
{
    <BREAK> (LOOKAHEAD(<IDENTIFIER>) t = <IDENTIFIER> { if (!branchScope.breakSupported(t.image)) throwParsingException(jjtThis); jjtThis.setLabel(t.image); } )?
    { if (t == null && !branchScope.breakSupported()) { throwParsingException(jjtThis); } }
}

ASTForStatement ForStatement() : {}
{
    <FOR> <LPAREN> ForInitializationNode() <SEMICOL> ForTerminationNode() <SEMICOL> ForIncrementNode() <RPAREN> { branchScope.loopCount += 1; } (LOOKAHEAD(1) Block() | Statement()) { branchScope.loopCount -= 1; }
    { return jjtThis; }
}

void ForInitializationNode() : {}
{
    (Expression() | Var())?
}

void ForTerminationNode() : {}
{
    (ConditionalExpression())?
}

void ForIncrementNode() : {}
{
    (Expression())?
}

ASTForeachStatement ForeachStatement() : {}
{
    <FOR> <LPAREN> ForeachVar() <COLON> Expression() <RPAREN> { branchScope.foreachLoopCount += 1; } (LOOKAHEAD(1) Block() | Statement()) { branchScope.foreachLoopCount -= 1; }
    { return jjtThis; }
}

void ForeachVar() : {}
{
    <VAR> DeclareVar() (LOOKAHEAD(1) <COMMA> DeclareExtVar())?
    |
    Identifier() (LOOKAHEAD(1) <COMMA> Identifier())?
}

void Var() #void : {}
{
    <VAR>
    (
       LOOKAHEAD(1) ((<LPAREN> DeclareExtVar() (LOOKAHEAD(1) <COMMA> DeclareExtVar())* <RPAREN> <assign> Expression()) #MultipleAssignment())
       |
       DeclareVar() (LOOKAHEAD(1) <assign> Expression() #Assignment(2))?
    )
}

void DeclareVar() #Var :
{
    Token t;
}
{
    t=<IDENTIFIER> { declareVariable(jjtThis, t); }
}

void DeclareExtVar() #ExtVar :
{
    Token t;
}
{
    t=<IDENTIFIER> { declareVariable(jjtThis, t); }
}

void Pragma() #void :
{
    Token t;
    Object value;
}
{
<<<<<<< HEAD
    <PRAGMA> t=<QUALIFIED_IDENTIFIER> value=PragmaValue() { declarePragma(t.image, value); }
=======
    t=<IDENTIFIER>  { lstr.add(t.image); } ( LOOKAHEAD(<DOT>) pragmaKey(lstr) )*
   |
    <DOT> t=<DOT_IDENTIFIER> { lstr.add(t.image); }
>>>>>>> 3b4a4848
}

Object PragmaValue() #void :
{
    Token v;
}
{
      LOOKAHEAD(1) v=<INTEGER_LITERAL> { return NumberParser.parseInteger(v.image); }
    | LOOKAHEAD(1) v=<FLOAT_LITERAL> { return NumberParser.parseDouble(v.image); }
    | LOOKAHEAD(1) v=<STRING_LITERAL> { return Parser.buildString(v.image, true); }
    | LOOKAHEAD(1) v=<QUALIFIED_IDENTIFIER> { return v.image; }
    | LOOKAHEAD(1) <TRUE> { return true; }
    | LOOKAHEAD(1) <FALSE> { return false; }
    | LOOKAHEAD(1) <NULL> { return null; }
    | LOOKAHEAD(1) <NAN_LITERAL> { return Double.NaN; }
}


/***************************************
 *      Expression syntax
 ***************************************/

void Expression() #void : {}
{
  AssignmentExpression()
}

void AssignmentExpression() #void : {}
{
  ConditionalExpression()
  ( LOOKAHEAD(2) (
    <plus_assign> Expression() #SetAddNode(2)
    |
    <mult_assign> Expression() #SetMultNode(2)
    |
    <div_assign> Expression() #SetDivNode(2)
    |
    <mod_assign> Expression() #SetModNode(2)
    |
    <and_assign> Expression() #SetAndNode(2)
    |
    <or_assign> Expression() #SetOrNode(2)
    |
    <xor_assign> Expression() #SetXorNode(2)
    |
    <minus_assign> Expression() #SetSubNode(2)
    |
    <shl_assign> Expression() #SetShlNode(2)
    |
    <sar_assign> Expression() #SetSarNode(2)
    |
    <shr_assign> Expression() #SetShrNode(2)
    |
    <assign> Expression() #Assignment(2)
  ) )*
}

/***************************************
 *      Conditional & relational
 ***************************************/

void ConditionalExpression() #void : {}
{
  ConditionalOrExpression()
  ( LOOKAHEAD(2) (
    <QMARK> TernaryExpression()
    |
    <ELVIS> Expression() #ElvisNode(2)
    |
    <NULLP> Expression() #NullpNode(2)
  ) )?
}

void TernaryExpression() #void : {}
{
  LOOKAHEAD(Expression() <COLON>) Expression() <COLON> Expression() #TernaryNode(3)
  |
  Expression() #TernaryNode(2)
}

void ConditionalOrExpression() #void : {}
{
  ConditionalAndExpression()
  ( LOOKAHEAD(2) (
     <OR> ConditionalAndExpression() #OrNode(2)
  ) )*
}

void ConditionalAndExpression() #void : {}
{
  InclusiveOrExpression()
  ( LOOKAHEAD(2) (
     <AND> InclusiveOrExpression() #AndNode(2)
  ) )*
}

void InclusiveOrExpression() #void : {}
{
  ExclusiveOrExpression()
  ( LOOKAHEAD(2) (
     <or> ExclusiveOrExpression() #BitwiseOrNode(2)
  ) )*
}

void ExclusiveOrExpression() #void : {}
{
  AndExpression()
  ( LOOKAHEAD(2) (
     <xor> AndExpression() #BitwiseXorNode(2)
  ) )*
}

void AndExpression() #void : {}
{
  EqualityExpression()
  ( LOOKAHEAD(2) (
     <and> EqualityExpression() #BitwiseAndNode(2)
  ) )*
}

void EqualityExpression() #void : {}
{
  RelationalExpression()
  ( LOOKAHEAD(2) (
     <eq> RelationalExpression() #EQNode(2)
   |
     <ne> RelationalExpression() #NENode(2)
   |
     <req> RelationalExpression() #ERNode(2) // equals regexp
   |
     <rne> RelationalExpression() #NRNode(2) // not equals regexp
   |
     <is> RelationalExpression() #ISNode(2) // identical
   |
     <ni> RelationalExpression() #NINode(2) // not identical

  ) )?
}

void RelationalExpression() #void : {}
{
  RangeExpression()
  ( LOOKAHEAD(2) (
    <lt> RangeExpression() #LTNode(2)
   |
    <gt> RangeExpression() #GTNode(2)
   |
    <le> RangeExpression() #LENode(2)
   |
    <ge> RangeExpression() #GENode(2)
   |
    <seq> RangeExpression() #SWNode(2) // starts with
   |
    <sne> RangeExpression() #NSWNode(2) // not starts with
   |
    <eeq> RangeExpression() #EWNode(2) // ends with
   |
    <ene> RangeExpression() #NEWNode(2) // not ends with
   |
    <iof> TypeReference() #IOFNode(2) // instanceof 

  ) )?
}

void RangeExpression() #void : {}
{
  ShiftExpression()
  ( LOOKAHEAD(2) (
     <range> ShiftExpression() #RangeNode(2) // range
  ) )?
}

/***************************************
 *      Arithmetic
 ***************************************/

void ShiftExpression() #void : {}
{
  AdditiveExpression()
  ( LOOKAHEAD(2) (
    <shl> AdditiveExpression() #ShiftLeftNode(2)
  |
    <shr> AdditiveExpression() #ShiftRightUnsignedNode(2)
  |
    <sar> AdditiveExpression() #ShiftRightNode(2)
  ) )*
}

void AdditiveExpression() #void : {}
{
  MultiplicativeExpression()
  ( LOOKAHEAD(2) (
    <plus> MultiplicativeExpression() #AddNode(2)
  |
    <minus> MultiplicativeExpression() #SubNode(2)
  ) )*
}

void MultiplicativeExpression() #void : {}
{
  UnaryExpression()
  ( LOOKAHEAD(2) (
    <mult> UnaryExpression() #MulNode(2)
  |
    <div> UnaryExpression() #DivNode(2)
  |
    <mod> UnaryExpression() #ModNode(2)
  ) )*
}

void UnaryExpression() #void : {}
{
  <minus> UnaryExpression() #UnaryMinusNode(1)
  |
  <unary_minus> UnaryExpression() #UnaryMinusNode(1)
  |
  <plus> UnaryExpression() #UnaryPlusNode(1)
  |
  <increment> UnaryExpression() #IncrementNode(1)
  |
  <decrement> UnaryExpression() #DecrementNode(1)
  |
  <mult> UnaryExpression() #IndirectNode(1)
  |
  <tilda> UnaryExpression() #BitwiseComplNode(1)
  |
  <not> UnaryExpression() #NotNode(1)
  |
  <EMPTY> UnaryExpression() #EmptyFunction(1)
  |
  <SIZE> UnaryExpression() #SizeFunction(1)
  |
  <ELLIPSIS> EnumerationExpression()
  |
  PostfixExpression()
}

void PostfixExpression() #void : {}
{
  PointerExpression()
  ( LOOKAHEAD(1) (
    <increment> #IncrementPostfixNode(1)
  |
    <decrement> #DecrementPostfixNode(1)
  ) )*
}

void PointerExpression() #void : {}
{
  <and> ValueExpression() #PointerNode(1)
  |
  ValueExpression()
}

void EnumerationExpression() #void : {}
{
    ((IteratorExpression() (LOOKAHEAD(2) EnumerationAccess() )*) #EnumerationReference(>1) (LOOKAHEAD(<DOTS>) Reduction())?) #Reference(>1)
}

void EnumerationAccess() #void : {}
{
    LOOKAHEAD(<DOTB>) ArrayProjection()
    |
    LOOKAHEAD(<DOTC>) MapProjection()
    |
    LOOKAHEAD(<DOTP>) Selection()
}

void Reduction() #ReductionNode : {}
{
    <DOTS> <LPAREN> [LOOKAHEAD(Expression() <COLON>) Expression() <COLON>] Lambda() <RPAREN>
}

void Selection() #SelectionNode : {}
{
    <DOTP> (
      StopCountSelection()
      |
      StartCountSelection()
      |
      Lambda()
    ) <RPAREN>
}

void StopCountSelection() #StopCountNode : {}
{
    <lt> Expression()
}

void StartCountSelection() #StartCountNode : {}
{
    <gt> Expression()
}

void ArrayProjection() #ProjectionNode : {}
{
    <DOTB> ProjectionExpression() ( LOOKAHEAD(2) <COMMA> ProjectionExpression() )* <RBRACKET>
}

void MapProjection() #MapProjectionNode : {}
{
    <DOTC> ProjectionExpression() <COLON> ProjectionExpression() <RCURLY>
}

void ProjectionExpression() #void : {}
{
    LOOKAHEAD( LambdaLookahead() ) Lambda()
    |
    (Identifier() ( LOOKAHEAD(2) ProjectionMemberExpression() )*) #Reference(>1)
}

void ProjectionMemberExpression() #void : {}
{
    LOOKAHEAD(ProjectionMethodCall()) ProjectionMethodCall()
    |
    ProjectionMemberAccess()
}

void ProjectionMemberAccess() #void : {}
{
    LOOKAHEAD(<LBRACKET>) ArrayAccess()
    |
    LOOKAHEAD(<DOT>) IdentifierAccess()
    |
    LOOKAHEAD(<QDOT>) IdentifierAccess()
}

void ProjectionMethodCall() #void : {}
{
    (ProjectionMemberAccess() (LOOKAHEAD(<LPAREN>) Arguments())+) #MethodNode(>1)
}

void IteratorExpression() #void : {}
{
  LOOKAHEAD(<LPAREN> Expression() <COLON>) <LPAREN> Expression() <COLON> Lambda() <RPAREN> #EnumerationNode(2)
  |
  ValueExpression() #EnumerationNode(1)
}

/***************************************
 *      Identifier & Literals
 ***************************************/

void Identifier(boolean top) :
{
    Token t;
}
{
    t=<IDENTIFIER> { jjtThis.setSymbol(top? checkVariable(jjtThis, t.image) : t.image); }
|
    t=<REGISTER> { jjtThis.setSymbol(t.image); }
}

void NamespaceIdentifier()  #NamespaceIdentifier :
{
    Token ns;
    Token id;
}
{
    ns=<IDENTIFIER> <COLON> id=<IDENTIFIER> { jjtThis.setNamespace(ns.image, id.image); }
}

void StringIdentifier() #Identifier :
{
    Token t;
}
{
    t=<STRING_LITERAL> { jjtThis.setSymbol(Parser.buildString(t.image, true));  }
}

void RemoveIdentifier() #Identifier :
{
    Token t;
}
{
    t=<REMOVE> { jjtThis.setSymbol(t.image); }
}

void This() #void : {}
{
    <THIS> #ThisNode
}

void Literal() #void :
{
   Token t;
}
{
  IntegerLiteral()
|
  FloatLiteral()
|
  BooleanLiteral()
|
  JxltLiteral()
|
  StringLiteral()
|
  RegexLiteral()
|
  NaNLiteral()
}

void NaNLiteral() #NumberLiteral : {}
{
    <NAN_LITERAL> { jjtThis.setReal("NaN"); }
}

void NullLiteral() : {}
{
    <NULL>
}

void BooleanLiteral() #void : {}
{
  <TRUE> #TrueNode
|
  <FALSE> #FalseNode
}

void IntegerLiteral() #NumberLiteral :
{
  Token t;
}
{
  t=<INTEGER_LITERAL>
  { jjtThis.setNatural(t.image); }
}

void FloatLiteral() #NumberLiteral:
{
  Token t;
}
{
  t=<FLOAT_LITERAL>
  { jjtThis.setReal(t.image); }
}

void StringLiteral() :
{
   Token t;
}
{
  t=<STRING_LITERAL>
  { jjtThis.setLiteral(Parser.buildString(t.image, true)); }
}

void JxltLiteral() #JxltLiteral :
{
   Token t;
}
{
   t=<JXLT_LITERAL>
   { jjtThis.setLiteral(Parser.buildString(t.image, true)); }
}

void RegexLiteral() :
{
   Token t;
}
{
  t=<REGEX_LITERAL>
  { jjtThis.setLiteral(Parser.buildRegex(t.image)); }
}

void TypeReference() #ClassLiteral() :
{
   Token t; 
   Class value;
}
{
  (LOOKAHEAD(<LBRACKET>) <LBRACKET> <RBRACKET> { jjtThis.setArray(); })+
  |
  t=<QUALIFIED_IDENTIFIER>
  { value = Parser.resolveType(t.image); if (value == null) throwParsingException(jjtThis); jjtThis.setLiteral(value); }
  (LOOKAHEAD(<LBRACKET>) <LBRACKET> <RBRACKET> { jjtThis.setArray(); })*
}

void NewTypeReference() #ClassLiteral() :
{
   Token t; 
   Class value;
}
{
  t=<QUALIFIED_IDENTIFIER>
  { value = Parser.resolveInstantiableType(t.image); if (value == null) throwParsingException(jjtThis); jjtThis.setLiteral(value); }
}

void ArrayTypeReference() #ClassLiteral() :
{
   Token t; 
   Class value;
}
{
  t=<QUALIFIED_IDENTIFIER>
  { value = Parser.resolveType(t.image); if (value == null) throwParsingException(jjtThis); jjtThis.setLiteral(value); }
}

void EmptyListLiteral() #ArrayLiteral() : {}
{
   <LBRACKET> <ELLIPSIS> { jjtThis.setExtended(true); } <RBRACKET>
}

void ArrayLiteral() : {}
{
   <LBRACKET>
      (Expression() (LOOKAHEAD(<COMMA> Expression()) <COMMA> Expression() )*)? (LOOKAHEAD(2) <COMMA> <ELLIPSIS> { jjtThis.setExtended(true); })?
   <RBRACKET>
}

void ImmutableArrayLiteral() #ArrayLiteral() : {}
{
   <HBRACKET> (Expression() (LOOKAHEAD(<COMMA> Expression()) <COMMA> Expression() )*)? <RBRACKET> { jjtThis.setImmutable(true); }
}

void MapLiteral() : {}
{
    <LCURLY>
    (
        MapElement() ( <COMMA> MapElement() )*
    |
        <COLON>
    ) <RCURLY>
}

void MapElement() #void : {}
{
    LOOKAHEAD(<mult> <COLON> <ELLIPSIS>) <mult> <COLON> <ELLIPSIS> ValueExpression() #MapEnumerationNode(1)
    |
    MapEntry()
}

void MapEntry() : {}
{
    Expression() <COLON> Expression()
}

void ImmutableMapLiteral() #MapLiteral() : {}
{
    <HCURLY>
    (
        MapElement() ( <COMMA> MapElement() )*
    |
        <COLON>
    ) <RCURLY> { jjtThis.setImmutable(true); }
}

void SetLiteral() : {}
{
    <LCURLY> (Expression() ( <COMMA> Expression() )*)? <RCURLY>
}

void ImmutableSetLiteral() #SetLiteral : {}
{
    <HCURLY> (Expression() ( <COMMA> Expression() )*)? <RCURLY> { jjtThis.setImmutable(true); }
}

/***************************************
 *      Functions & Methods
 ***************************************/

void EmptyMethod() #EmptyMethod() : {}
{
    <EMPTY> <LPAREN> <RPAREN>
}

void SizeMethod() #SizeMethod() : {}
{
    <SIZE> <LPAREN> <RPAREN>
}

void Arguments() #Arguments : {}
{
     <LPAREN> (Expression() (<COMMA> Expression())* )? <RPAREN>
}

void FunctionCallLookahead() #void : {}
{
    LOOKAHEAD(2) <IDENTIFIER> <COLON> <IDENTIFIER> <LPAREN>
    |
    LOOKAHEAD(2) <IDENTIFIER> <LPAREN>
    |
    LOOKAHEAD(2) <REGISTER> <LPAREN>
    |
    LOOKAHEAD(2) <REMOVE> <LPAREN>
}

void FunctionCall() #void : {}
{
    LOOKAHEAD(2) NamespaceIdentifier() Arguments() #FunctionNode(2)
    |
    LOOKAHEAD(2) Identifier(true) Arguments() #FunctionNode(2)
    |
    LOOKAHEAD(2) RemoveIdentifier() Arguments() #FunctionNode(2)
}

void Constructor() #void : {}
{
    <NEW> 
    (
       LOOKAHEAD(<LPAREN>) ForNameConstructor()
       |
       LOOKAHEAD(<QUALIFIED_IDENTIFIER> <LPAREN>) QualifiedConstructor()
       |
       LOOKAHEAD(<QUALIFIED_IDENTIFIER> <LBRACKET> <RBRACKET>) InitializedArrayConstructor()
       |
       LOOKAHEAD(<QUALIFIED_IDENTIFIER> <LBRACKET>) ArrayConstructor()
    )
}

void ForNameConstructor() #ConstructorNode() : {}
{
    <LPAREN> [ Expression() ( <COMMA> Expression() )* ] <RPAREN>
}

void QualifiedConstructor() #QualifiedConstructorNode() : {}
{
    NewTypeReference() <LPAREN> [ Expression() ( <COMMA> Expression() )* ] <RPAREN>
}

void ArrayConstructor() #ArrayConstructorNode() : {}
{
    ArrayTypeReference() (LOOKAHEAD(2) <LBRACKET> Expression() <RBRACKET>)+ 
}

void InitializedArrayConstructor() #InitializedArrayConstructorNode() : {}
{
    ArrayTypeReference() <LBRACKET> <RBRACKET> <LCURLY> [ Expression() ( <COMMA> Expression() )* ] <RCURLY>
}

void Parameter() #void :
{
    Token t;
}
{
    t=<IDENTIFIER> { declareParameter(t); }
}

void Parameters() #void : {}
{
    <LPAREN> [Parameter() (LOOKAHEAD(2) <COMMA> Parameter())* (<ELLIPSIS> { declareVarArgSupport(); })? ] <RPAREN>
}

void LambdaLookahead() #void() : {}
{
  LOOKAHEAD(2) <FUNCTION> Parameters()
  |
  LOOKAHEAD(2) <FUNCTION> <LCURLY>
  |
  Parameters() ( <LAMBDA> | <LAMBDAE> )
  |
  Parameter() ( <LAMBDA> | <LAMBDAE> )
}

void Lambda() #JexlLambda() :
{
   pushFrame();
}
{
  LOOKAHEAD(2) <FUNCTION> Parameters() Block()
  |
  LOOKAHEAD(2) <FUNCTION> Block()
  |
  Parameters() ( <LAMBDA> Block() | <LAMBDAE> Expression() )
  |
  Parameter() ( <LAMBDA> Block() | <LAMBDAE> Expression() )
}



/***************************************
 *     References
 ***************************************/

void IdentifierAccess() #void :
{
    Token t;
}
{
    <DOT> (
        t=<DOT_IDENTIFIER> { jjtThis.setIdentifier(t.image); } #IdentifierAccess
    |
        t=<STRING_LITERAL> { jjtThis.setIdentifier(Parser.buildString(t.image, true)); } #IdentifierAccess
    |
        t=<JXLT_LITERAL> { jjtThis.setIdentifier(Parser.buildString(t.image, true)); } #IdentifierAccessJxlt
    |
        t=<REMOVE> { jjtThis.setIdentifier(t.image); } #IdentifierAccess
    )
    |
    <QDOT> (
        t=<DOT_IDENTIFIER> { jjtThis.setIdentifier(t.image); } #IdentifierAccessSafe
    |
        t=<STRING_LITERAL> { jjtThis.setIdentifier(Parser.buildString(t.image, true)); } #IdentifierAccessSafe
    |
        t=<JXLT_LITERAL> { jjtThis.setIdentifier(Parser.buildString(t.image, true)); } #IdentifierAccessSafeJxlt
    |
        t=<REMOVE> { jjtThis.setIdentifier(t.image); } #IdentifierAccessSafe
    )
}

void ArrayAccess() : {}
{
    (LOOKAHEAD(1) <LBRACKET> Expression() ( <COMMA> Expression() )* <RBRACKET>)+
}

void MemberAccess() #void : {}
{
    LOOKAHEAD(<LBRACKET>) ArrayAccess()
    |
    LOOKAHEAD(<DOT>) IdentifierAccess()
    |
    LOOKAHEAD(<QDOT>) IdentifierAccess()
}

void ReferenceExpression() #MethodNode(>1) : {}
{
    ( <LPAREN> Expression() <RPAREN> #ReferenceExpression(1) ) ( LOOKAHEAD(<LPAREN>) Arguments() )*
}

void PrimaryExpression() #void : {}
{
    LOOKAHEAD( LambdaLookahead() ) Lambda()
    |
    LOOKAHEAD( <LPAREN> ) ReferenceExpression()
    |
    LOOKAHEAD( <LCURLY> MapElement() ) MapLiteral()
    |
    LOOKAHEAD( <LCURLY> <COLON>) MapLiteral()
    |
    LOOKAHEAD( <HCURLY> MapElement() ) ImmutableMapLiteral()
    |
    LOOKAHEAD( <HCURLY> <COLON>) ImmutableMapLiteral()
    |
    LOOKAHEAD( <LCURLY> Expression() ) SetLiteral()
    |
    LOOKAHEAD( <LCURLY> <RCURLY> ) SetLiteral()
    |
    LOOKAHEAD( <HCURLY> Expression() ) ImmutableSetLiteral()
    |
    LOOKAHEAD( <HCURLY> <RCURLY> ) ImmutableSetLiteral()
    |
    LOOKAHEAD( EmptyListLiteral() ) EmptyListLiteral()
    |
    LOOKAHEAD( <LBRACKET> ) ArrayLiteral()
    |
    LOOKAHEAD( <HBRACKET> ) ImmutableArrayLiteral()
    |
    LOOKAHEAD( <NEW> ) Constructor()
    |
    LOOKAHEAD( FunctionCallLookahead() ) FunctionCall()
    |
    Identifier(true)
    |
    This()
    |
    Literal()
}

void MethodCall() #void : {}
{
    LOOKAHEAD(<DOT> <SIZE>) (<DOT> <SIZE> <LPAREN> <RPAREN>) #SizeMethod(1)
    |
    LOOKAHEAD(<DOT> <EMPTY>) (<DOT> <EMPTY> <LPAREN> <RPAREN>) #EmptyMethod(1)
    |
    LOOKAHEAD(<LCURLY>) (InlinePropertyAssignment() (LOOKAHEAD(<LPAREN>) Arguments())+) #MethodNode(>1)
    |
    (MemberAccess() (LOOKAHEAD(<LPAREN>) Arguments())+) #MethodNode(>1)
}

void MemberExpression() #void : {}
{
    LOOKAHEAD(MethodCall()) MethodCall()
    |
    LOOKAHEAD(<LCURLY>) InlinePropertyAssignment()
    |
    MemberAccess()
}

void InlinePropertyAssignment() : {}
{
    <LCURLY> (InlinePropertyBlock() ( <COMMA> InlinePropertyBlock() )* ) <RCURLY>
}

void InlinePropertyBlock() #void : {}
{
    LOOKAHEAD(InlinePropertyName() <COLON>) InlinePropertyEntry()
    |
    LOOKAHEAD(<LBRACKET> Expression() <RBRACKET> <COLON>) InlinePropertyArrayEntry()
    |
    ((LOOKAHEAD(<LBRACKET>) ArrayAccess() | Identifier()) (LOOKAHEAD(2) MemberAccess() )* InlinePropertyAssignment()) #Reference()
}

void InlinePropertyName() #void : {}
{
    Identifier()
    |
    StringLiteral()
    |
    JxltLiteral()
}

void InlinePropertyEntry() : {}
{
    InlinePropertyName() <COLON> Expression()
}

void InlinePropertyArrayEntry() : {}
{
    <LBRACKET> Expression() <RBRACKET> <COLON> Expression()
}

void ValueExpression() #void : {}
{
    NullLiteral()
    |
    ( PrimaryExpression() ( LOOKAHEAD(2) MemberExpression() )*) #Reference(>1)
}<|MERGE_RESOLUTION|>--- conflicted
+++ resolved
@@ -399,7 +399,7 @@
   <IDENTIFIER> <COLON> ( <LCURLY> | <FOR> | <WHILE> | <DO> | <SWITCH> )
 }
 
-void LabelledStatement() #void : 
+void LabelledStatement() #void :
 {
     Token t = null;
     String label = null;
@@ -534,7 +534,7 @@
     <RETURN> ExpressionStatement()
 }
 
-void Continue() #Continue : 
+void Continue() #Continue :
 {
     Token t = null;
 }
@@ -627,13 +627,7 @@
     Object value;
 }
 {
-<<<<<<< HEAD
     <PRAGMA> t=<QUALIFIED_IDENTIFIER> value=PragmaValue() { declarePragma(t.image, value); }
-=======
-    t=<IDENTIFIER>  { lstr.add(t.image); } ( LOOKAHEAD(<DOT>) pragmaKey(lstr) )*
-   |
-    <DOT> t=<DOT_IDENTIFIER> { lstr.add(t.image); }
->>>>>>> 3b4a4848
 }
 
 Object PragmaValue() #void :
@@ -793,7 +787,7 @@
    |
     <ene> RangeExpression() #NEWNode(2) // not ends with
    |
-    <iof> TypeReference() #IOFNode(2) // instanceof 
+    <iof> TypeReference() #IOFNode(2) // instanceof
 
   ) )?
 }
@@ -1101,7 +1095,7 @@
 
 void TypeReference() #ClassLiteral() :
 {
-   Token t; 
+   Token t;
    Class value;
 }
 {
@@ -1114,7 +1108,7 @@
 
 void NewTypeReference() #ClassLiteral() :
 {
-   Token t; 
+   Token t;
    Class value;
 }
 {
@@ -1124,7 +1118,7 @@
 
 void ArrayTypeReference() #ClassLiteral() :
 {
-   Token t; 
+   Token t;
    Class value;
 }
 {
@@ -1232,7 +1226,7 @@
 
 void Constructor() #void : {}
 {
-    <NEW> 
+    <NEW>
     (
        LOOKAHEAD(<LPAREN>) ForNameConstructor()
        |
@@ -1256,7 +1250,7 @@
 
 void ArrayConstructor() #ArrayConstructorNode() : {}
 {
-    ArrayTypeReference() (LOOKAHEAD(2) <LBRACKET> Expression() <RBRACKET>)+ 
+    ArrayTypeReference() (LOOKAHEAD(2) <LBRACKET> Expression() <RBRACKET>)+
 }
 
 void InitializedArrayConstructor() #InitializedArrayConstructorNode() : {}
