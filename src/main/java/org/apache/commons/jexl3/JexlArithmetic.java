/*
 * Licensed to the Apache Software Foundation (ASF) under one or more
 * contributor license agreements.  See the NOTICE file distributed with
 * this work for additional information regarding copyright ownership.
 * The ASF licenses this file to You under the Apache License, Version 2.0
 * (the "License"); you may not use this file except in compliance with
 * the License.  You may obtain a copy of the License at
 *
 *      http://www.apache.org/licenses/LICENSE-2.0
 *
 * Unless required by applicable law or agreed to in writing, software
 * distributed under the License is distributed on an "AS IS" BASIS,
 * WITHOUT WARRANTIES OR CONDITIONS OF ANY KIND, either express or implied.
 * See the License for the specific language governing permissions and
 * limitations under the License.
 */

package org.apache.commons.jexl3;

import org.apache.commons.jexl3.introspection.JexlMethod;

import java.lang.ref.Reference;
import java.lang.reflect.Array;
import java.math.BigDecimal;
import java.math.BigInteger;
import java.math.MathContext;
import java.util.Collection;
import java.util.Map;
import java.util.AbstractMap;
import java.util.Iterator;
import java.util.concurrent.atomic.AtomicBoolean;
import java.util.regex.Matcher;
import java.util.regex.Pattern;
import java.util.Optional;

import java.util.concurrent.atomic.AtomicReference;
import java.util.concurrent.atomic.AtomicBoolean;
import java.util.concurrent.atomic.AtomicInteger;
import java.util.concurrent.atomic.AtomicLong;

/**
 * Perform arithmetic, implements JexlOperator methods.
 *
 * <p>This is the class to derive to implement new operator behaviors.</p>
 *
 * <p>The 5 base arithmetic operators (+, - , *, /, %) follow the same evaluation rules regarding their arguments.</p>
 * <ol>
 *   <li>If both are null, result is 0</li>
 *   <li>If either is a BigDecimal, coerce both to BigDecimal and perform operation</li>
 *   <li>If either is a floating point number, coerce both to Double and perform operation</li>
 *   <li>Else treat as BigInteger, perform operation and attempt to narrow result:
 *     <ol>
 *       <li>if both arguments can be narrowed to Integer, narrow result to Integer</li>
 *       <li>if both arguments can be narrowed to Long, narrow result to Long</li>
 *       <li>Else return result as BigInteger</li>
 *     </ol>
 *   </li>
 * </ol>
 *
 * Note that the only exception thrown by JexlArithmetic is and must be ArithmeticException.
 *
 * @see JexlOperator
 * @since 2.0
 */
public class JexlArithmetic {

    /** Marker class for null operand exceptions. */
    public static class NullOperand extends ArithmeticException {}

    /** Double.MAX_VALUE as BigDecimal. */
    protected static final BigDecimal BIGD_DOUBLE_MAX_VALUE = BigDecimal.valueOf(Double.MAX_VALUE);

    /** Double.MIN_VALUE as BigDecimal. */
    protected static final BigDecimal BIGD_DOUBLE_MIN_VALUE = BigDecimal.valueOf(Double.MIN_VALUE);

    /** Long.MAX_VALUE as BigInteger. */
    protected static final BigInteger BIGI_LONG_MAX_VALUE = BigInteger.valueOf(Long.MAX_VALUE);

    /** Long.MIN_VALUE as BigInteger. */
    protected static final BigInteger BIGI_LONG_MIN_VALUE = BigInteger.valueOf(Long.MIN_VALUE);

    /** Default BigDecimal scale. */
    protected static final int BIGD_SCALE = -1;

    /** Whether this JexlArithmetic instance behaves in strict or lenient mode. */
    private final boolean strict;

    /** The big decimal math context. */
    private final MathContext mathContext;

    /** The big decimal scale. */
    private final int mathScale;

    /**
     * Creates a JexlArithmetic.
     *
     * @param astrict whether this arithmetic is strict or lenient
     */
    public JexlArithmetic(boolean astrict) {
        this(astrict, null, Integer.MIN_VALUE);
    }

    /**
     * Creates a JexlArithmetic.
     *
     * @param astrict     whether this arithmetic is lenient or strict
     * @param bigdContext the math context instance to use for +,-,/,*,% operations on big decimals.
     * @param bigdScale   the scale used for big decimals.
     */
    public JexlArithmetic(boolean astrict, MathContext bigdContext, int bigdScale) {
        this.strict = astrict;
        this.mathContext = bigdContext == null ? MathContext.DECIMAL128 : bigdContext;
        this.mathScale = bigdScale == Integer.MIN_VALUE ? BIGD_SCALE : bigdScale;
    }

    /**
     * Apply options to this arithmetic which eventually may create another instance.
     * @see #createWithOptions(boolean, java.math.MathContext, int)
     *
     * @param options the {@link JexlEngine.Options} to use
     * @return an arithmetic with those options set
     */
    public JexlArithmetic options(JexlEngine.Options options) {
        Boolean ostrict = options.isStrictArithmetic();
        if (ostrict == null) {
            ostrict = isStrict();
        }
        MathContext bigdContext = options.getArithmeticMathContext();
        if (bigdContext == null) {
            bigdContext = getMathContext();
        }
        int bigdScale = options.getArithmeticMathScale();
        if (bigdScale == Integer.MIN_VALUE) {
            bigdScale = getMathScale();
        }
        if (ostrict != isStrict()
            || bigdScale != getMathScale()
            || bigdContext != getMathContext()) {
            return createWithOptions(ostrict, bigdContext, bigdScale);
        }
        return this;
    }

    /**
     * Apply options to this arithmetic which eventually may create another instance.
     * @see #createWithOptions(boolean, java.math.MathContext, int)
     *
     * @param context the context that may extend {@link JexlEngine.Options} to use
     * @return a new arithmetic instance or this
     * @since 3.1
     */
    public JexlArithmetic options(JexlContext context) {
        return context instanceof JexlEngine.Options
               ? options((JexlEngine.Options) context)
               : this;
    }

    /**
     * Creates a JexlArithmetic instance.
     * Called by options(...) method when another instance of the same class of arithmetic is required.
     * @see #options(org.apache.commons.jexl3.JexlEngine.Options)
     *
     * @param astrict     whether this arithmetic is lenient or strict
     * @param bigdContext the math context instance to use for +,-,/,*,% operations on big decimals.
     * @param bigdScale   the scale used for big decimals.
     * @return default is a new JexlArithmetic instance
     * @since 3.1
     */
    protected JexlArithmetic createWithOptions(boolean astrict, MathContext bigdContext, int bigdScale) {
        return new JexlArithmetic(astrict, bigdContext, bigdScale);
    }

    /**
     * The interface that uberspects JexlArithmetic classes.
     * <p>This allows overloaded operator methods discovery.</p>
     */
    public interface Uberspect {
        /**
         * Checks whether this uberspect has overloads for a given operator.
         *
         * @param operator the operator to check
         * @return true if an overload exists, false otherwise
         */
        boolean overloads(JexlOperator operator);

        /**
         * Gets the most specific method for an operator.
         *
         * @param operator the operator
         * @param arg      the arguments
         * @return the most specific method or null if no specific override could be found
         */
        JexlMethod getOperator(JexlOperator operator, Object... arg);
    }

    /**
     * Helper interface used when creating an array literal.
     *
     * <p>The default implementation creates an array and attempts to type it strictly.</p>
     *
     * <ul>
     *   <li>If all objects are of the same type, the array returned will be an array of that same type</li>
     *   <li>If all objects are Numbers, the array returned will be an array of Numbers</li>
     *   <li>If all objects are convertible to a primitive type, the array returned will be an array
     *       of the primitive type</li>
     * </ul>
     */
    public interface ArrayBuilder {

        /**
         * Adds a literal to the array.
         *
         * @param value the item to add
         */
        void add(Object value);

        /**
         * Creates the actual "array" instance.
         *
         * @param extended true when the last argument is ', ...'
         * @return the array
         */
        Object create(boolean extended);
    }

    /**
     * Called by the interpreter when evaluating a literal array.
     *
     * @param size the number of elements in the array
     * @return the array builder
     */
    public ArrayBuilder arrayBuilder(int size) {
        return new org.apache.commons.jexl3.internal.ArrayBuilder(size);
    }

    /**
     * Helper interface used when creating a set literal.
     * <p>The default implementation creates a java.util.HashSet.</p>
     */
    public interface SetBuilder {
        /**
         * Adds a literal to the set.
         *
         * @param value the item to add
         */
        void add(Object value);

        /**
         * Creates the actual "set" instance.
         *
         * @return the set
         */
        Object create();
    }

    /**
     * Called by the interpreter when evaluating a literal set.
     *
     * @param size the number of elements in the set
     * @return the array builder
     */
    public SetBuilder setBuilder(int size) {
        return new org.apache.commons.jexl3.internal.SetBuilder(size);
    }

    /**
     * Helper interface used when creating a map literal.
     * <p>The default implementation creates a java.util.HashMap.</p>
     */
    public interface MapBuilder {
        /**
         * Adds a new entry to the map.
         *
         * @param key   the map entry key
         * @param value the map entry value
         */
        void put(Object key, Object value);

        /**
         * Creates the actual "map" instance.
         *
         * @return the map
         */
        Object create();
    }

    /**
     * Called by the interpreter when evaluating a literal map.
     *
     * @param size the number of elements in the map
     * @return the map builder
     */
    public MapBuilder mapBuilder(int size) {
        return new org.apache.commons.jexl3.internal.MapBuilder(size);
    }

    /**
     * Creates a literal range.
     * <p>The default implementation only accepts integers and longs.</p>
     *
     * @param from the included lower bound value (null if none)
     * @param to   the included upper bound value (null if none)
     * @return the range as an iterable
     * @throws ArithmeticException as an option if creation fails
     */
    public Iterable<?> createRange(Object from, Object to) throws ArithmeticException {
        final long lfrom = toLong(from);
        final long lto = toLong(to);
        if ((lfrom >= Integer.MIN_VALUE && lfrom <= Integer.MAX_VALUE)
                && (lto >= Integer.MIN_VALUE && lto <= Integer.MAX_VALUE)) {
            return org.apache.commons.jexl3.internal.IntegerRange.create((int) lfrom, (int) lto);
        } else {
            return org.apache.commons.jexl3.internal.LongRange.create(lfrom, lto);
        }
    }

    /**
     * Creates a map entry literal.
     *
     * @param key the entry key
     * @param value the entry value
     * @return the map entry
     * @throws ArithmeticException as an option if creation fails
     */
    public Map.Entry<Object,Object> createMapEntry(Object key, Object value) throws ArithmeticException {
        return new AbstractMap.SimpleEntry<Object, Object> (key, value);
    }

    /**
     * Checks whether this JexlArithmetic instance
     * strictly considers null as an error when used as operand unexpectedly.
     *
     * @return true if strict, false if lenient
     */
    public boolean isStrict() {
        return this.strict;
    }

    /**
     * The MathContext instance used for +,-,/,*,% operations on big decimals.
     *
     * @return the math context
     */
    public MathContext getMathContext() {
        return mathContext;
    }

    /**
     * The BigDecimal scale used for comparison and coericion operations.
     *
     * @return the scale
     */
    public int getMathScale() {
        return mathScale;
    }

    /**
     * Ensure a big decimal is rounded by this arithmetic scale and rounding mode.
     *
     * @param number the big decimal to round
     * @return the rounded big decimal
     */
    protected BigDecimal roundBigDecimal(final BigDecimal number) {
        int mscale = getMathScale();
        if (mscale >= 0) {
            return number.setScale(mscale, getMathContext().getRoundingMode());
        } else {
            return number;
        }
    }

    /**
     * The result of +,/,-,*,% when both operands are null.
     *
     * @return Integer(0) if lenient
     * @throws ArithmeticException if strict
     */
    protected Object controlNullNullOperands() {
        if (isStrict()) {
            throw new NullOperand();
        }
        return 0;
    }

    /**
     * Throw a NPE if arithmetic is strict.
     *
     * @throws ArithmeticException if strict
     */
    protected void controlNullOperand() {
        if (isStrict()) {
            throw new NullOperand();
        }
    }

    /**
     * The float regular expression pattern.
     * <p>
     * The decimal and exponent parts are optional and captured allowing to determine if the number is a real
     * by checking whether one of these 2 capturing groups is not empty.
     */
    public static final Pattern FLOAT_PATTERN = Pattern.compile("^[+-]?\\d*(\\.\\d*)?([eE][+-]?\\d+)?$");

    /**
     * Test if the passed value is a floating point number, i.e. a float, double
     * or string with ( "." | "E" | "e").
     *
     * @param val the object to be tested
     * @return true if it is, false otherwise.
     */
    protected boolean isFloatingPointNumber(Object val) {
        if (val instanceof Float || val instanceof Double) {
            return true;
        }
        if (val instanceof CharSequence) {
            final Matcher m = FLOAT_PATTERN.matcher((CharSequence) val);
            // first group is decimal, second is exponent;
            // one of them must exist hence start({1,2}) >= 0
            return m.matches() && (m.start(1) >= 0 || m.start(2) >= 0);
        }
        return false;
    }

    /**
     * Is Object a floating point number.
     *
     * @param o Object to be analyzed.
     * @return true if it is a Float or a Double.
     */
    protected boolean isFloatingPoint(final Object o) {
        return o instanceof Float || o instanceof Double;
    }

    /**
     * Is Object a whole number.
     *
     * @param o Object to be analyzed.
     * @return true if Integer, Long, Byte, Short or Character.
     */
    protected boolean isNumberable(final Object o) {
        return o instanceof Integer
                || o instanceof Long
                || o instanceof Byte
                || o instanceof Short
                || o instanceof Character;
    }

    /**
     * Given a Number, return back the value using the smallest type the result
     * will fit into.
     * <p>This works hand in hand with parameter 'widening' in java
     * method calls, e.g. a call to substring(int,int) with an int and a long
     * will fail, but a call to substring(int,int) with an int and a short will
     * succeed.</p>
     *
     * @param original the original number.
     * @return a value of the smallest type the original number will fit into.
     */
    public Number narrow(Number original) {
        return narrowNumber(original, null);
    }

    /**
     * Whether we consider the narrow class as a potential candidate for narrowing the source.
     *
     * @param narrow the target narrow class
     * @param source the orginal source class
     * @return true if attempt to narrow source to target is accepted
     */
    protected boolean narrowAccept(Class<?> narrow, Class<?> source) {
        return narrow == null || narrow.equals(source);
    }

    /**
     * Given a Number, return back the value attempting to narrow it to a target class.
     *
     * @param original the original number
     * @param narrow   the attempted target class
     * @return the narrowed number or the source if no narrowing was possible
     */
    public Number narrowNumber(Number original, Class<?> narrow) {
        if (original == null) {
            return null;
        }
        Number result = original;
        if (original instanceof BigDecimal) {
            BigDecimal bigd = (BigDecimal) original;
            // if it's bigger than a double it can't be narrowed
            if (bigd.compareTo(BIGD_DOUBLE_MAX_VALUE) > 0
                || bigd.compareTo(BIGD_DOUBLE_MIN_VALUE) < 0) {
                return original;
            } else {
                try {
                    long l = bigd.longValueExact();
                    // coerce to int when possible (int being so often used in method parms)
                    if (narrowAccept(narrow, Integer.class)
                            && l <= Integer.MAX_VALUE
                            && l >= Integer.MIN_VALUE) {
                        return (int) l;
                    } else if (narrowAccept(narrow, Long.class)) {
                        return l;
                    }
                } catch (ArithmeticException xa) {
                    // ignore, no exact value possible
                }
            }
        } else if (original instanceof Double || original instanceof Float) {
            double value = original.doubleValue();
            if (narrowAccept(narrow, Float.class)
                    && value <= Float.MAX_VALUE
                    && value >= Float.MIN_VALUE) {
                result = result.floatValue();
            }
            // else it fits in a double only
        } else {
            if (original instanceof BigInteger) {
                BigInteger bigi = (BigInteger) original;
                // if it's bigger than a Long it can't be narrowed
                if (bigi.compareTo(BIGI_LONG_MAX_VALUE) > 0
                        || bigi.compareTo(BIGI_LONG_MIN_VALUE) < 0) {
                    return original;
                }
            }
            long value = original.longValue();
            if (narrowAccept(narrow, Byte.class)
                    && value <= Byte.MAX_VALUE
                    && value >= Byte.MIN_VALUE) {
                // it will fit in a byte
                result = (byte) value;
            } else if (narrowAccept(narrow, Short.class)
                    && value <= Short.MAX_VALUE
                    && value >= Short.MIN_VALUE) {
                result = (short) value;
            } else if (narrowAccept(narrow, Integer.class)
                    && value <= Integer.MAX_VALUE
                    && value >= Integer.MIN_VALUE) {
                result = (int) value;
            }
            // else it fits in a long
        }
        return result;
    }

    /**
     * Given a BigInteger, narrow it to an Integer or Long if it fits and the arguments
     * class allow it.
     * <p>
     * The rules are:
     * if either arguments is a BigInteger, no narrowing will occur
     * if either arguments is a Long, no narrowing to Integer will occur
     * </p>
     *
     * @param lhs  the left hand side operand that lead to the bigi result
     * @param rhs  the right hand side operand that lead to the bigi result
     * @param bigi the BigInteger to narrow
     * @return an Integer or Long if narrowing is possible, the original BigInteger otherwise
     */
    protected Number narrowBigInteger(Object lhs, Object rhs, BigInteger bigi) {
        //coerce to long if possible
        if (!(lhs instanceof BigInteger || rhs instanceof BigInteger)
                && bigi.compareTo(BIGI_LONG_MAX_VALUE) <= 0
                && bigi.compareTo(BIGI_LONG_MIN_VALUE) >= 0) {
            // coerce to int if possible
            long l = bigi.longValue();
            // coerce to int when possible (int being so often used in method parms)
            if (!(lhs instanceof Long || rhs instanceof Long)
                    && l <= Integer.MAX_VALUE
                    && l >= Integer.MIN_VALUE) {
                return (int) l;
            }
            return l;
        }
        return bigi;
    }

    /**
     * Given a BigDecimal, attempt to narrow it to an Integer or Long if it fits if
     * one of the arguments is a numberable.
     *
     * @param lhs  the left hand side operand that lead to the bigd result
     * @param rhs  the right hand side operand that lead to the bigd result
     * @param bigd the BigDecimal to narrow
     * @return an Integer or Long if narrowing is possible, the original BigInteger otherwise
     */
    protected Number narrowBigDecimal(Object lhs, Object rhs, BigDecimal bigd) {
        if (isNumberable(lhs) || isNumberable(rhs)) {
            try {
                long l = bigd.longValueExact();
                // coerce to int when possible (int being so often used in method parms)
                if (l <= Integer.MAX_VALUE && l >= Integer.MIN_VALUE) {
                    return (int) l;
                } else {
                    return l;
                }
            } catch (ArithmeticException xa) {
                // ignore, no exact value possible
            }
        }
        return bigd;
    }

    /**
     * Replace all numbers in an arguments array with the smallest type that will fit.
     *
     * @param args the argument array
     * @return true if some arguments were narrowed and args array is modified,
     *         false if no narrowing occurred and args array has not been modified
     */
    public boolean narrowArguments(Object[] args) {
        boolean narrowed = false;
        if (args != null) {
            for (int a = 0; a < args.length; ++a) {
                Object arg = args[a];
                if (arg instanceof Number) {
                    Number narg = (Number) arg;
                    Number narrow = narrow(narg);
                    if (!narg.equals(narrow)) {
                        args[a] = narrow;
                        narrowed = true;
                    }
                }
            }
        }
        return narrowed;
    }

    /**
     * Checks if object is eligible for fast integer arithmetic.
     *
     * @param object  argument
     */
    protected boolean isIntegerPrecisionNumber(Object value) {
        return value instanceof Integer || value instanceof Short || value instanceof Byte;
    }

    /**
     * Checks if object is eligible for fast long arithmetic.
     *
     * @param object  argument
     */
    protected boolean isLongPrecisionNumber(Object value) {
        return value instanceof Long || isIntegerPrecisionNumber(value);
    }

    protected BigInteger extendedLong(long x, byte msb) {
        byte[] bi = new byte[9];
        bi[0] = msb;
        for (int i = 8; i > 0; i--) {
            bi[i] = (byte)(x & 0xFF);
            x >>= 8;
        }
        return new BigInteger(bi);
    }

    /**
     * Add two values together.
     * <p>
     * If any numeric add fails on coercion to the appropriate type,
     * treat as Strings and do concatenation.
     * </p>
     *
     * @param left  left argument
     * @param right  right argument
     * @return left + right.
     */
    public Object add(Object left, Object right) {
        if (left == null && right == null) {
            return controlNullNullOperands();
        }
        boolean strconcat = strict
                            ? left instanceof String || right instanceof String
                            : left instanceof String && right instanceof String;
        if (!strconcat) {
            try {
                // if either are no longer than integers use that type
                if (isLongPrecisionNumber(left) && isLongPrecisionNumber(right)) {
                    long l = ((Number) left).longValue();
                    long r = ((Number) right).longValue();
                    long result = l + r;
                    if (left instanceof Long || right instanceof Long) {
                        if ((l & r & ~result) < 0) {
                            return extendedLong(result, (byte) -1);
                        } else if ((~l & ~r & result) < 0) {
                            return extendedLong(result, (byte) -0);
                        } else {
                            return result;
                        }
                    } else if (result >= Integer.MIN_VALUE && result <= Integer.MAX_VALUE) {
                        return (int) result;
                    } else {
                        return result;
                    }
                }
                // if either are bigdecimal use that type
                if (left instanceof BigDecimal || right instanceof BigDecimal) {
                    BigDecimal l = toBigDecimal(left);
                    BigDecimal r = toBigDecimal(right);
                    BigDecimal result = l.add(r, getMathContext());
                    return narrowBigDecimal(left, right, result);
                }
                // if either are floating point (double or float) use double
                if (isFloatingPointNumber(left) || isFloatingPointNumber(right)) {
                    double l = toDouble(left);
                    double r = toDouble(right);
                    return l + r;
                }
                // otherwise treat as integers
                BigInteger l = toBigInteger(left);
                BigInteger r = toBigInteger(right);
                BigInteger result = l.add(r);
                return narrowBigInteger(left, right, result);
            } catch (java.lang.NumberFormatException nfe) {
                if (left == null || right == null) {
                    controlNullOperand();
                }
            }
        }
        return toString(left).concat(toString(right));
    }

    /**
     * Default self assign implementation for Add.
     *
     * @param left  left argument
     * @param right  right argument
     * @return left + right.
     */
    public Object selfAdd(Object left, Object right) {
        return add(left, right);
    }

    /**
     * Default self assign implementation for Increment.
     *
     * @param left  left argument
     * @return ++left.
     */
    public Object increment(Object left) {
        return selfAdd(left, 1);
    }

    /**
     * Divide the left value by the right.
     *
     * @param left  left argument
     * @param right  right argument
     * @return left / right
     * @throws ArithmeticException if right == 0
     */
    public Object divide(Object left, Object right) {
        if (left == null && right == null) {
            return controlNullNullOperands();
        }
        // if either are no longer than long use that type
        if (isLongPrecisionNumber(left) && isLongPrecisionNumber(right)) {
            long l = ((Number) left).longValue();
            long r = ((Number) right).longValue();
            if (r == 0L) {
                throw new ArithmeticException("/");
            }
            long result = l / r;
            if (!(left instanceof Long || right instanceof Long) 
                    && result >= Integer.MIN_VALUE && result <= Integer.MAX_VALUE) {
                return (int) result;
            } else {
                return result;
            }
        }
        // if either are bigdecimal use that type
        if (left instanceof BigDecimal || right instanceof BigDecimal) {
            BigDecimal l = toBigDecimal(left);
            BigDecimal r = toBigDecimal(right);
            if (BigDecimal.ZERO.equals(r)) {
                throw new ArithmeticException("/");
            }
            BigDecimal result = l.divide(r, getMathContext());
            return narrowBigDecimal(left, right, result);
        }
        // if either are floating point (double or float) use double
        if (isFloatingPointNumber(left) || isFloatingPointNumber(right)) {
            double l = toDouble(left);
            double r = toDouble(right);
            if (r == 0.0) {
                throw new ArithmeticException("/");
            }
            return l / r;
        }
        // otherwise treat as integers
        BigInteger l = toBigInteger(left);
        BigInteger r = toBigInteger(right);
        if (BigInteger.ZERO.equals(r)) {
            throw new ArithmeticException("/");
        }
        BigInteger result = l.divide(r);
        return narrowBigInteger(left, right, result);
    }

    /**
     * Default self assign implementation for Divide.
     *
     * @param left  left argument
     * @param right  right argument
     * @return left / right.
     */
    public Object selfDivide(Object left, Object right) {
        return divide(left, right);
    }

    /**
     * left value modulo right.
     *
     * @param left  left argument
     * @param right  right argument
     * @return left % right
     * @throws ArithmeticException if right == 0.0
     */
    public Object mod(Object left, Object right) {
        if (left == null && right == null) {
            return controlNullNullOperands();
        }
        // if either are no longer than long use that type
        if (isLongPrecisionNumber(left) && isLongPrecisionNumber(right)) {
            long l = ((Number) left).longValue();
            long r = ((Number) right).longValue();
            if (r == 0L) {
                throw new ArithmeticException("%");
            }
            long result = l % r;
            if (!(left instanceof Long || right instanceof Long) 
                    && result >= Integer.MIN_VALUE && result <= Integer.MAX_VALUE) {
                return (int) result;
            } else {
                return result;
            }
        }
        // if either are bigdecimal use that type
        if (left instanceof BigDecimal || right instanceof BigDecimal) {
            BigDecimal l = toBigDecimal(left);
            BigDecimal r = toBigDecimal(right);
            if (BigDecimal.ZERO.equals(r)) {
                throw new ArithmeticException("%");
            }
            BigDecimal remainder = l.remainder(r, getMathContext());
            return narrowBigDecimal(left, right, remainder);
        }
        // if either are floating point (double or float) use double
        if (isFloatingPointNumber(left) || isFloatingPointNumber(right)) {
            double l = toDouble(left);
            double r = toDouble(right);
            if (r == 0.0) {
                throw new ArithmeticException("%");
            }
            return l % r;
        }
        // otherwise treat as integers
        BigInteger l = toBigInteger(left);
        BigInteger r = toBigInteger(right);
        if (BigInteger.ZERO.equals(r)) {
            throw new ArithmeticException("%");
        }
        BigInteger result = l.mod(r);
        return narrowBigInteger(left, right, result);
    }

    /**
     * Default self assign implementation for Mod.
     *
     * @param left  left argument
     * @param right  right argument
     * @return left % right.
     */
    public Object selfMod(Object left, Object right) {
        return mod(left, right);
    }

    /**
     * Multiply the left value by the right.
     *
     * @param left  left argument
     * @param right  right argument
     * @return left * right.
     */
    public Object multiply(Object left, Object right) {
        if (left == null && right == null) {
            return controlNullNullOperands();
        }
        // if either are no longer than integers use that type
        if (isIntegerPrecisionNumber(left) && isIntegerPrecisionNumber(right)) {
            long l = ((Number) left).longValue();
            long r = ((Number) right).longValue();
            long result = l * r;
            if (result >= Integer.MIN_VALUE && result <= Integer.MAX_VALUE) {
                return (int) result;
            } else {
                return result;
            }
        }
        // if either are bigdecimal use that type
        if (left instanceof BigDecimal || right instanceof BigDecimal) {
            BigDecimal l = toBigDecimal(left);
            BigDecimal r = toBigDecimal(right);
            BigDecimal result = l.multiply(r, getMathContext());
            return narrowBigDecimal(left, right, result);
        }
        // if either are floating point (double or float) use double
        if (isFloatingPointNumber(left) || isFloatingPointNumber(right)) {
            double l = toDouble(left);
            double r = toDouble(right);
            return l * r;
        }
        // otherwise treat as integers
        BigInteger l = toBigInteger(left);
        BigInteger r = toBigInteger(right);
        BigInteger result = l.multiply(r);
        return narrowBigInteger(left, right, result);
    }

    /**
     * Default self assign implementation for Multiply.
     *
     * @param left  left argument
     * @param right  right argument
     * @return left * right.
     */
    public Object selfMultiply(Object left, Object right) {
        return multiply(left, right);
    }

    /**
     * Subtract the right value from the left.
     *
     * @param left  left argument
     * @param right  right argument
     * @return left - right.
     */
    public Object subtract(Object left, Object right) {
        if (left == null && right == null) {
            return controlNullNullOperands();
        }
        // if either are no longer than integers use that type
        if (isLongPrecisionNumber(left) && isLongPrecisionNumber(right)) {
            long l = ((Number) left).longValue();
            long r = ((Number) right).longValue();
            long result = l - r;
            if (left instanceof Long || right instanceof Long) {
                if ((l & r & ~result) > 0) {
                    return extendedLong(result, (byte) 0);
                } else if ((~l & ~r & result) > 0) {
                    return extendedLong(result, (byte) -1);
                } else {
                    return result;
                }
            } else if (result >= Integer.MIN_VALUE && result <= Integer.MAX_VALUE) {
                return (int) result;
            } else {
                return result;
            }
        }
        // if either are bigdecimal use that type
        if (left instanceof BigDecimal || right instanceof BigDecimal) {
            BigDecimal l = toBigDecimal(left);
            BigDecimal r = toBigDecimal(right);
            BigDecimal result = l.subtract(r, getMathContext());
            return narrowBigDecimal(left, right, result);
        }
        // if either are floating point (double or float) use double
        if (isFloatingPointNumber(left) || isFloatingPointNumber(right)) {
            double l = toDouble(left);
            double r = toDouble(right);
            return l - r;
        }
        // otherwise treat as integers
        BigInteger l = toBigInteger(left);
        BigInteger r = toBigInteger(right);
        BigInteger result = l.subtract(r);
        return narrowBigInteger(left, right, result);
    }

    /**
     * Default self assign implementation for Subtract.
     *
     * @param left  left argument
     * @param right  right argument
     * @return left - right.
     */
    public Object selfSubtract(Object left, Object right) {
        return subtract(left, right);
    }

    /**
     * Default self assign implementation for Decrement.
     *
     * @param left  left argument
     * @return --left.
     */
    public Object decrement(Object left) {
        return selfSubtract(left, 1);
    }

    /**
     * Negates a value (unary minus for numbers).
     *
     * @param val the value to negate
     * @return the negated value
     */
    public Object negate(Object val) {
        if (val instanceof Integer) {
            return -((Integer) val);
        } else if (val instanceof Double) {
            return - ((Double) val);
        } else if (val instanceof Long) {
            return -((Long) val);
        } else if (val instanceof BigDecimal) {
            return ((BigDecimal) val).negate();
        } else if (val instanceof BigInteger) {
            return ((BigInteger) val).negate();
        } else if (val instanceof Float) {
            return -((Float) val);
        } else if (val instanceof Short) {
            return (short) -((Short) val);
        } else if (val instanceof Byte) {
            return (byte) -((Byte) val);
        } else if (val instanceof Boolean) {
            return ((Boolean) val) ? Boolean.FALSE : Boolean.TRUE;
        } else if (val instanceof AtomicBoolean) {
            return ((AtomicBoolean) val).get() ? Boolean.FALSE : Boolean.TRUE;
        }
        throw new ArithmeticException("Object negate:(" + val + ")");
    }
    
    /**
     * Whether negate called with a given argument will always return the same result.
     * <p>This is used to determine whether negate results on number literals can be cached.
     * If the result on calling negate with the same constant argument may change between calls,
     * which means the function is not deterministic, this method must return false.
     * @see #isNegateStable() 
     * @return true if negate is idempotent, false otherwise
     */
    public boolean isNegateStable() {
        return true;
    }

    /**
<<<<<<< HEAD
     * Confirms a value (unary plus for numbers).
     *
     * @param val the value to confirm
     * @return the confirmed value
     */
    public Object confirm(Object val) {
        if (val instanceof Byte) {
            return +(Byte) val;
        } else if (val instanceof Short) {
            return +(Short) val;
        } else if (val instanceof Character) {
            return +(Character) val;
        } else if (val instanceof Number) {
            return val;
        } else if (val instanceof Boolean) {
            return val;
        } else if (val instanceof AtomicBoolean) {
            return ((AtomicBoolean) val).get();
        }
        throw new ArithmeticException("Object confirmation:(" + val + ")");
    }

    /**
     * Shifts a bit pattern to the left.
     *
     * @param left  left argument
     * @param right  right argument
     * @return left << right.
     */
    public Object leftShift(Object left, Object right) {
        if (left == null && right == null) {
            return controlNullNullOperands();
        }
        // if either are no longer than integers use that type
        if (isIntegerPrecisionNumber(left)) {
            int l = ((Number) left).intValue();
            int r = toInteger(right);
            int result = l << r;
            return result;
        }
        // if either are no longer than long integers use that type
        if (isLongPrecisionNumber(left)) {
            long l = ((Number) left).longValue();
            int r = toInteger(right);
            long result = l << r;
            return result;
        }
        // otherwise treat as big integers
        BigInteger l = toBigInteger(left);
        int r = toInteger(right);
        BigInteger result = l.shiftLeft(r);
        return result;
    }

    /**
     * Default self assign implementation for Left Shift.
     *
     * @param left  left argument
     * @param right  right argument
     * @return left << right.
     */
    public Object selfLeftShift(Object left, Object right) {
        return leftShift(left, right);
    }

    /**
     * Shifts a bit pattern to the right.
     *
     * @param left  left argument
     * @param right  right argument
     * @return left >> right.
     */
    public Object rightShift(Object left, Object right) {
        if (left == null && right == null) {
            return controlNullNullOperands();
        }
        // if either are no longer than integers use that type
        if (isIntegerPrecisionNumber(left)) {
            int l = ((Number) left).intValue();
            int r = toInteger(right);
            int result = l >> r;
            return result;
        }
        // if either are no longer than long integers use that type
        if (isLongPrecisionNumber(left)) {
            long l = ((Number) left).longValue();
            int r = toInteger(right);
            long result = l >> r;
            return result;
        }
        // otherwise treat as big integers
        BigInteger l = toBigInteger(left);
        int r = toInteger(right);
        BigInteger result = l.shiftRight(r);
        return result;
    }

    /**
     * Default self assign implementation for Right Shift.
     *
     * @param left  left argument
     * @param right  right argument
     * @return left >> right.
     */
    public Object selfRightShift(Object left, Object right) {
        return rightShift(left, right);
    }

    /**
     * Shifts a bit pattern to the right unsigned.
     *
     * @param left  left argument
     * @param right  right argument
     * @return left >>> right.
     */
    public Object rightShiftUnsigned(Object left, Object right) {
        if (left == null && right == null) {
            return controlNullNullOperands();
        }
        // if either are no longer than integers use that type
        if (isIntegerPrecisionNumber(left)) {
            int l = ((Number) left).intValue();
            int r = toInteger(right);
            int result = l >>> r;
            return result;
        }
        // otherwise treat as long integers
        long l = toLong(left);
        int r = toInteger(right);
        long result = l >>> r;
        return result;
    }

    /**
     * Default self assign implementation for Right Unsigned Shift.
     *
     * @param left  left argument
     * @param right  right argument
     * @return left >>> right.
     */
    public Object selfRightShiftUnsigned(Object left, Object right) {
        return rightShiftUnsigned(left, right);
    }

=======
     * Positivize value (unary plus for numbers).
     * <p>C/C++/C#/Java perform integral promotion of the operand, ie
     * cast to int if type can represented as int without loss of precision.
     * @see #isPositivizeStable()
     * @param val the value to positivize
     * @return the positive value
     */
    public Object positivize(Object val) {
        if (val instanceof Short) {
            return ((Short) val).intValue();
        }
        if (val instanceof Byte) {
            return ((Byte) val).intValue();
        }
        if (val instanceof Number) {
            return val;
        }
        if (val instanceof Character) {
            return (int) (Character) val;
        }
        if (val instanceof Boolean) {
            return val;
        }
        if (val instanceof AtomicBoolean) {
            return ((AtomicBoolean) val).get();
        }
        throw new ArithmeticException("Object positivize:(" + val + ")");
    }
        
    /**
     * Whether positivize called with a given argument will always return the same result.
     * <p>This is used to determine whether positivize results on number literals can be cached.
     * If the result on calling positivize with the same constant argument may change between calls,
     * which means the function is not deterministic, this method must return false.
     * @return true if positivize is idempotent, false otherwise
     */
    public boolean isPositivizeStable() {
        return true;
    }
    
>>>>>>> 43cbadc3
    /**
     * Test if left contains right (right matches/in left).
     * <p>Beware that this method arguments are the opposite of the operator arguments.
     * 'x in y' means 'y contains x'.</p>
     *
     * @param container the container
     * @param value the value
     * @return test result or null if there is no arithmetic solution
     */
    public Boolean contains(Object container, Object value) {
        if (value == null && container == null) {
            //if both are null L == R
            return true;
        }
        if (value == null || container == null) {
            // we know both aren't null, therefore L != R
            return false;
        }
        // use arithmetic / pattern matching ?
        if (container instanceof java.util.regex.Pattern) {
            return ((java.util.regex.Pattern) container).matcher(value.toString()).matches();
        }
        if (container instanceof CharSequence) {
            return value.toString().matches(container.toString());
        }
        // try contains on map key
        if (container instanceof Map<?, ?>) {
            if (value instanceof Map<?, ?>) {
                return ((Map<?, ?>) container).keySet().containsAll(((Map<?, ?>) value).keySet());
            }
            return ((Map<?, ?>) container).containsKey(value);
        }
        // try contains on collection
        if (container instanceof Collection<?>) {
            if (value instanceof Collection<?>) {
                return ((Collection<?>) container).containsAll((Collection<?>) value);
            }
            // left in right ? <=> right.contains(left) ?
            return ((Collection<?>) container).contains(value);
        }
        return null;
    }

    /**
     * Test if left ends with right.
     *
     * @param left  left argument
     * @param right  right argument
     * @return left $= right if there is no arithmetic solution
     */
    public Boolean endsWith(Object left, Object right) {
        if (left == null && right == null) {
            //if both are null L == R
            return true;
        }
        if (left == null || right == null) {
            // we know both aren't null, therefore L != R
            return false;
        }
        if (left instanceof CharSequence) {
            return (toString(left)).endsWith(toString(right));
        }
        return null;
    }

    /**
     * Test if left starts with right.
     *
     * @param left  left argument
     * @param right  right argument
     * @return left ^= right or null if there is no arithmetic solution
     */
    public Boolean startsWith(Object left, Object right) {
        if (left == null && right == null) {
            //if both are null L == R
            return true;
        }
        if (left == null || right == null) {
            // we know both aren't null, therefore L != R
            return false;
        }
        if (left instanceof CharSequence) {
            return (toString(left)).startsWith(toString(right));
        }
        return null;
    }

    /**
     * Check for emptiness of various types: Number, Collection, Array, Map, String.
     *
     * @param object the object to check the emptiness of
     * @return the boolean or null if there is no arithmetic solution
     */
    public Boolean isEmpty(Object object) {
        if (object instanceof Number) {
            double d = ((Number) object).doubleValue();
            return Double.isNaN(d) || d == 0.d ? Boolean.TRUE : Boolean.FALSE;
        }
        if (object instanceof CharSequence) {
            return ((CharSequence) object).length() == 0 ? Boolean.TRUE : Boolean.FALSE;
        }
        if (object.getClass().isArray()) {
            return Array.getLength(object) == 0 ? Boolean.TRUE : Boolean.FALSE;
        }
        if (object instanceof Collection<?>) {
            return ((Collection<?>) object).isEmpty() ? Boolean.TRUE : Boolean.FALSE;
        }
        // Map isn't a collection
        if (object instanceof Map<?, ?>) {
            return ((Map<?, ?>) object).isEmpty() ? Boolean.TRUE : Boolean.FALSE;
        }
        if (object instanceof Iterator<?>) {
            return ((Iterator<?>) object).hasNext() ? Boolean.FALSE : Boolean.TRUE;
        }
        return null;
    }

    /**
     * Calculate the <code>size</code> of various types: Collection, Array, Map, String.
     *
     * @param object the object to get the size of
     * @return the size of object or null if there is no arithmetic solution
     */
    public Integer size(Object object) {
        if (object instanceof CharSequence) {
            return ((CharSequence) object).length();
        }
        if (object.getClass().isArray()) {
            return Array.getLength(object);
        }
        if (object instanceof Collection<?>) {
            return ((Collection<?>) object).size();
        }
        if (object instanceof Map<?, ?>) {
            return ((Map<?, ?>) object).size();
        }
        return null;
    }

    /**
     * Dereferences various types: SoftReference, AtomicReference, Optional, ThreadLocal etc
     *
     * @param object the object to be derefenced
     * @return the object or TRY_FAILED if there is no dereference path
     */
    public Object indirect(Object object) {
        if (object instanceof Reference) {
            return ((Reference) object).get();
        }
        if (object instanceof ThreadLocal) {
            return ((ThreadLocal) object).get();
        }
        if (object instanceof Optional) {
            return ((Optional) object).get();
        }
        if (object instanceof AtomicReference) {
            return ((AtomicReference) object).get();
        }
        if (object instanceof AtomicBoolean) {
            return ((AtomicBoolean) object).get();
        }
        if (object instanceof AtomicInteger) {
            return ((AtomicInteger) object).get();
        }
        if (object instanceof AtomicLong) {
            return ((AtomicLong) object).get();
        }
        return JexlEngine.TRY_FAILED;
    }

    /**
     * Assigns value to various types: ThreadLocal, AtomicReference etc
     *
     * @param object the object to be derefenced
     * @param value the value to assign
     * @return JexlOperator.ASSIGN or null if there is no dereferenced assignment path
     */
    public Object indirectAssign(Object object, Object value) {
        if (object instanceof ThreadLocal) {
            ((ThreadLocal) object).set(value);
            return value;
        }
        if (object instanceof AtomicReference) {
            ((AtomicReference) object).set(value);
            return value;
        }
        if (object instanceof AtomicBoolean) {
            ((AtomicBoolean) object).set(toBoolean(value));
            return value;
        }
        if (object instanceof AtomicInteger) {
            ((AtomicInteger) object).set(toInteger(value));
            return value;
        }
        if (object instanceof AtomicLong) {
            ((AtomicLong) object).set(toLong(value));
            return value;
        }
        return JexlEngine.TRY_FAILED;
    }

    /**
     * Performs a bitwise and.
     *
     * @param left  the left operand
     * @param right the right operator
     * @return left &amp; right
     */
    public Object and(Object left, Object right) {
        long l = toLong(left);
        long r = toLong(right);
        return l & r;
    }

    /**
     * Default self assign implementation for bitwise and.
     *
     * @param left  left argument
     * @param right  right argument
     * @return left &amp; right.
     */
    public Object selfAnd(Object left, Object right) {
        return and(left, right);
    }

    /**
     * Performs a bitwise or.
     *
     * @param left  the left operand
     * @param right the right operator
     * @return left | right
     */
    public Object or(Object left, Object right) {
        long l = toLong(left);
        long r = toLong(right);
        return l | r;
    }

    /**
     * Default self assign implementation for bitwise or.
     *
     * @param left  left argument
     * @param right  right argument
     * @return left | right.
     */
    public Object selfOr(Object left, Object right) {
        return or(left, right);
    }

    /**
     * Performs a bitwise xor.
     *
     * @param left  the left operand
     * @param right the right operator
     * @return left ^ right
     */
    public Object xor(Object left, Object right) {
        long l = toLong(left);
        long r = toLong(right);
        return l ^ r;
    }

    /**
     * Default self assign implementation for bitwise xor.
     *
     * @param left  left argument
     * @param right  right argument
     * @return left ^ right.
     */
    public Object selfXor(Object left, Object right) {
        return xor(left, right);
    }

    /**
     * Performs a bitwise complement.
     *
     * @param val the operand
     * @return ~val
     */
    public Object complement(Object val) {
        long l = toLong(val);
        return ~l;
    }

    /**
     * Performs a logical not.
     *
     * @param val the operand
     * @return !val
     */
    public Object not(Object val) {
        return toBoolean(val) ? Boolean.FALSE : Boolean.TRUE;
    }

    /**
     * Performs an explicit type cast.
     *
     * @param type the type
     * @param val the operand
     * @return cast value
     */
    public Object cast(Class type, Object val) {
        type = getWrapperClass(type);
        if (type.isInstance(val))
            return val;
        if (type == Integer.class) {
            return toInteger(val);
        } else if (type == Long.class) {
            return toLong(val);
        } else if (type == Float.class) {
            return toFloat(val);
        } else if (type == Double.class) {
            return toDouble(val);
        } else if (type == Boolean.class) {
            return toBoolean(val);
        } else if (type == Byte.class) {
            return toByte(val);
        } else if (type == Short.class) {
            return toShort(val);
        } else if (type == Character.class) {
            return toCharacter(val);
        }
        return type.cast(val);
    }

    /**
     * Performs an implicit type cast.
     *
     * @param type the type
     * @param val the operand
     * @return cast value
     */
    public Object implicitCast(Class type, Object val) {
        type = getWrapperClass(type);
        if (type.isInstance(val))
            return val;
        if (type == Short.class && val instanceof Byte)
            return ((Number) val).shortValue();
        if (type == Integer.class && (val instanceof Byte || val instanceof Short || val instanceof AtomicInteger))
            return ((Number) val).intValue();
        if (type == Long.class && (val instanceof Byte || val instanceof Short || val instanceof Integer ||
                                   val instanceof AtomicInteger || val instanceof AtomicLong))
            return ((Number) val).longValue();
        if (type == Float.class && (val instanceof Byte || val instanceof Short || val instanceof Integer || val instanceof Long ||
                                   val instanceof AtomicInteger || val instanceof AtomicLong))
            return ((Number) val).floatValue();
        if (type == Double.class) 
            return ((Number) val).doubleValue();
        if (val instanceof CharSequence && type == Character.class) {
            CharSequence cs = (CharSequence) val;
            if (cs.length() == 1) 
                return cs.charAt(0);
        }
        if (type == Boolean.class && val instanceof AtomicBoolean) 
            return ((AtomicBoolean) val).get();
        return type.cast(val);
    }

    /**
     * Returns a wrapper class of the type.
     *
     * @param type the type
     * @return wrapper class
     */
    public static Class getWrapperClass(Class type) {
        if (type == Integer.TYPE) {
            return Integer.class;
        } else if (type == Long.TYPE) {
            return Long.class;
        } else if (type == Float.TYPE) {
            return Float.class;
        } else if (type == Double.TYPE) {
            return Double.class;
        } else if (type == Boolean.TYPE) {
            return Boolean.class;
        } else if (type == Byte.TYPE) {
            return Byte.class;
        } else if (type == Short.TYPE) {
            return Short.class;
        } else if (type == Character.TYPE) {
            return Character.class;
        }
        return type;
    }

    /**
     * Performs a comparison.
     *
     * @param left     the left operand
     * @param right    the right operator
     * @param operator the operator
     * @return -1 if left &lt; right; +1 if left &gt; right; 0 if left == right
     * @throws ArithmeticException if either left or right is null
     */
    protected int compare(Object left, Object right, String operator) {
        if (left != null && right != null) {
            if (left instanceof BigDecimal || right instanceof BigDecimal) {
                BigDecimal l = toBigDecimal(left);
                BigDecimal r = toBigDecimal(right);
                return l.compareTo(r);
            } else if (left instanceof BigInteger || right instanceof BigInteger) {
                BigInteger l = toBigInteger(left);
                BigInteger r = toBigInteger(right);
                return l.compareTo(r);
            } else if (isFloatingPoint(left) || isFloatingPoint(right)) {
                double lhs = toDouble(left);
                double rhs = toDouble(right);
                if (Double.isNaN(lhs)) {
                    if (Double.isNaN(rhs)) {
                        return 0;
                    } else {
                        return -1;
                    }
                } else if (Double.isNaN(rhs)) {
                    // lhs is not NaN
                    return +1;
                } else if (lhs < rhs) {
                    return -1;
                } else if (lhs > rhs) {
                    return +1;
                } else {
                    return 0;
                }
            } else if (isNumberable(left) || isNumberable(right)) {
                long lhs = toLong(left);
                long rhs = toLong(right);
                if (lhs < rhs) {
                    return -1;
                } else if (lhs > rhs) {
                    return +1;
                } else {
                    return 0;
                }
            } else if (left instanceof String || right instanceof String) {
                return toString(left).compareTo(toString(right));
            } else if ("==".equals(operator)) {
                return left.equals(right) ? 0 : -1;
            } else if (left instanceof Comparable<?>) {
                @SuppressWarnings("unchecked") // OK because of instanceof check above
                final Comparable<Object> comparable = (Comparable<Object>) left;
                return comparable.compareTo(right);
            } else if (right instanceof Comparable<?>) {
                @SuppressWarnings("unchecked") // OK because of instanceof check above
                final Comparable<Object> comparable = (Comparable<Object>) right;
                return comparable.compareTo(left);
            }
        }
        throw new ArithmeticException("Object comparison:(" + left + " " + operator + " " + right + ")");
    }

    /**
     * Test if left and right are equal.
     *
     * @param left  left argument
     * @param right right argument
     * @return the test result
     */
    public boolean equals(Object left, Object right) {
        if (left == right) {
            return true;
        } else if (left == null || right == null) {
            return false;
        } else if (left instanceof Boolean || right instanceof Boolean) {
            return toBoolean(left) == toBoolean(right);
        } else {
            return compare(left, right, "==") == 0;
        }
    }

    /**
     * Test if left &lt; right.
     *
     * @param left  left argument
     * @param right right argument
     * @return the test result
     */
    public boolean lessThan(Object left, Object right) {
        if ((left == right) || (left == null) || (right == null)) {
            return false;
        } else {
            return compare(left, right, "<") < 0;
        }

    }

    /**
     * Test if left &gt; right.
     *
     * @param left  left argument
     * @param right right argument
     * @return the test result
     */
    public boolean greaterThan(Object left, Object right) {
        if ((left == right) || left == null || right == null) {
            return false;
        } else {
            return compare(left, right, ">") > 0;
        }
    }

    /**
     * Test if left &lt;= right.
     *
     * @param left  left argument
     * @param right right argument
     * @return the test result
     */
    public boolean lessThanOrEqual(Object left, Object right) {
        if (left == right) {
            return true;
        } else if (left == null || right == null) {
            return false;
        } else {
            return compare(left, right, "<=") <= 0;
        }
    }

    /**
     * Test if left &gt;= right.
     *
     * @param left  left argument
     * @param right right argument
     * @return the test result
     */
    public boolean greaterThanOrEqual(Object left, Object right) {
        if (left == right) {
            return true;
        } else if (left == null || right == null) {
            return false;
        } else {
            return compare(left, right, ">=") >= 0;
        }
    }

    /**
     * Coerce to a primitive boolean.
     * <p>Double.NaN, null, "false" and empty string coerce to false.</p>
     *
     * @param val value to coerce
     * @return the boolean value if coercion is possible, true if value was not null.
     */
    public boolean toBoolean(Object val) {
        if (val == null) {
            controlNullOperand();
            return false;
        } else if (val instanceof Boolean) {
            return ((Boolean) val);
        } else if (val instanceof Number) {
            double number = toDouble(val);
            return !Double.isNaN(number) && number != 0.d;
        } else if (val instanceof AtomicBoolean) {
            return ((AtomicBoolean) val).get();
        } else if (val instanceof String) {
            String strval = val.toString();
            return strval.length() > 0 && !"false".equals(strval);
        } else if (val instanceof Character) {
            char c = (Character) val;
            return 'T' == c || 't' == c;
        } else {
            // non null value is true
            return true;
        }
    }

    /**
     * Coerce to a primitive byte.
     * <p>Double.NaN, null and empty string coerce to zero.</p>
     * <p>Boolean false is 0, true is 1.</p>
     *
     * @param val value to coerce
     * @return the value coerced to byte
     * @throws ArithmeticException if val is null and mode is strict or if coercion is not possible
     */
    public byte toByte(Object val) {
        if (val == null) {
            controlNullOperand();
            return 0;
        } else if (val instanceof Double) {
            Double dval = (Double) val;
            if (Double.isNaN(dval)) {
                return 0;
            } else {
                return dval.byteValue();
            }
        } else if (val instanceof Number) {
            return ((Number) val).byteValue();
        } else if (val instanceof String) {
            if ("".equals(val)) {
                return 0;
            }
            return Byte.parseByte((String) val);
        } else if (val instanceof Boolean) {
            return ((Boolean) val) ? BigInteger.ONE.byteValue() : BigInteger.ZERO.byteValue();
        } else if (val instanceof AtomicBoolean) {
            return ((AtomicBoolean) val).get() ? BigInteger.ONE.byteValue() : BigInteger.ZERO.byteValue();
        } else if (val instanceof Character) {
            return (byte)(char)val;
        }

        throw new ArithmeticException("Byte coercion: "
                + val.getClass().getName() + ":(" + val + ")");
    }

    /**
     * Coerce to a primitive short.
     * <p>Double.NaN, null and empty string coerce to zero.</p>
     * <p>Boolean false is 0, true is 1.</p>
     *
     * @param val value to coerce
     * @return the value coerced to short
     * @throws ArithmeticException if val is null and mode is strict or if coercion is not possible
     */
    public short toShort(Object val) {
        if (val == null) {
            controlNullOperand();
            return 0;
        } else if (val instanceof Double) {
            Double dval = (Double) val;
            if (Double.isNaN(dval)) {
                return 0;
            } else {
                return dval.shortValue();
            }
        } else if (val instanceof Number) {
            return ((Number) val).shortValue();
        } else if (val instanceof String) {
            if ("".equals(val)) {
                return 0;
            }
            return Short.parseShort((String) val);
        } else if (val instanceof Boolean) {
            return ((Boolean) val) ? BigInteger.ONE.shortValue() : BigInteger.ZERO.shortValue();
        } else if (val instanceof AtomicBoolean) {
            return ((AtomicBoolean) val).get() ? BigInteger.ONE.shortValue() : BigInteger.ZERO.shortValue();
        } else if (val instanceof Character) {
            return (short)(char)val;
        }

        throw new ArithmeticException("Short coercion: "
                + val.getClass().getName() + ":(" + val + ")");
    }

    /**
     * Coerce to a primitive int.
     * <p>Double.NaN, null and empty string coerce to zero.</p>
     * <p>Boolean false is 0, true is 1.</p>
     *
     * @param val value to coerce
     * @return the value coerced to int
     * @throws ArithmeticException if val is null and mode is strict or if coercion is not possible
     */
    public int toInteger(Object val) {
        if (val == null) {
            controlNullOperand();
            return 0;
        } else if (val instanceof Double) {
            Double dval = (Double) val;
            if (Double.isNaN(dval)) {
                return 0;
            } else {
                return dval.intValue();
            }
        } else if (val instanceof Number) {
            return ((Number) val).intValue();
        } else if (val instanceof String) {
            if ("".equals(val)) {
                return 0;
            }
            return Integer.parseInt((String) val);
        } else if (val instanceof Boolean) {
            return ((Boolean) val) ? 1 : 0;
        } else if (val instanceof AtomicBoolean) {
            return ((AtomicBoolean) val).get() ? 1 : 0;
        } else if (val instanceof Character) {
            return ((Character) val);
        }

        throw new ArithmeticException("Integer coercion: "
                + val.getClass().getName() + ":(" + val + ")");
    }

    /**
     * Coerce to a primitive long.
     * <p>Double.NaN, null and empty string coerce to zero.</p>
     * <p>Boolean false is 0, true is 1.</p>
     *
     * @param val value to coerce
     * @return the value coerced to long
     * @throws ArithmeticException if value is null and mode is strict or if coercion is not possible
     */
    public long toLong(Object val) {
        if (val == null) {
            controlNullOperand();
            return 0L;
        } else if (val instanceof Double) {
            Double dval = (Double) val;
            if (Double.isNaN(dval)) {
                return 0L;
            } else {
                return dval.longValue();
            }
        } else if (val instanceof Number) {
            return ((Number) val).longValue();
        } else if (val instanceof String) {
            if ("".equals(val)) {
                return 0L;
            } else {
                return Long.parseLong((String) val);
            }
        } else if (val instanceof Boolean) {
            return ((Boolean) val) ? 1L : 0L;
        } else if (val instanceof AtomicBoolean) {
            return ((AtomicBoolean) val).get() ? 1L : 0L;
        } else if (val instanceof Character) {
            return ((Character) val);
        }

        throw new ArithmeticException("Long coercion: "
                + val.getClass().getName() + ":(" + val + ")");
    }

    /**
     * Coerce to a BigInteger.
     * <p>Double.NaN, null and empty string coerce to zero.</p>
     * <p>Boolean false is 0, true is 1.</p>
     *
     * @param val the object to be coerced.
     * @return a BigDecimal
     * @throws ArithmeticException if val is null and mode is strict or if coercion is not possible
     */
    public BigInteger toBigInteger(Object val) {
        if (val == null) {
            controlNullOperand();
            return BigInteger.ZERO;
        } else if (val instanceof BigInteger) {
            return (BigInteger) val;
        } else if (val instanceof Double) {
            Double dval = (Double) val;
            if (Double.isNaN(dval)) {
                return BigInteger.ZERO;
            } else {
                return BigInteger.valueOf(dval.longValue());
            }
        } else if (val instanceof BigDecimal) {
            return ((BigDecimal) val).toBigInteger();
        } else if (val instanceof Number) {
            return BigInteger.valueOf(((Number) val).longValue());
        } else if (val instanceof Boolean) {
            return BigInteger.valueOf(((Boolean) val) ? 1L : 0L);
        } else if (val instanceof AtomicBoolean) {
            return BigInteger.valueOf(((AtomicBoolean) val).get() ? 1L : 0L);
        } else if (val instanceof String) {
            String string = (String) val;
            if ("".equals(string)) {
                return BigInteger.ZERO;
            } else {
                return new BigInteger(string);
            }
        } else if (val instanceof Character) {
            int i = ((Character) val);
            return BigInteger.valueOf(i);
        }

        throw new ArithmeticException("BigInteger coercion: "
                + val.getClass().getName() + ":(" + val + ")");
    }

    /**
     * Coerce to a BigDecimal.
     * <p>Double.NaN, null and empty string coerce to zero.</p>
     * <p>Boolean false is 0, true is 1.</p>
     *
     * @param val the object to be coerced.
     * @return a BigDecimal.
     * @throws ArithmeticException if val is null and mode is strict or if coercion is not possible
     */
    public BigDecimal toBigDecimal(Object val) {
        if (val instanceof BigDecimal) {
            return roundBigDecimal((BigDecimal) val);
        } else if (val == null) {
            controlNullOperand();
            return BigDecimal.ZERO;
        } else if (val instanceof Double) {
            if (Double.isNaN(((Double) val))) {
                return BigDecimal.ZERO;
            } else {
                return roundBigDecimal(new BigDecimal(val.toString(), getMathContext()));
            }
        } else if (val instanceof Number) {
            return roundBigDecimal(new BigDecimal(val.toString(), getMathContext()));
        } else if (val instanceof Boolean) {
            return BigDecimal.valueOf(((Boolean) val) ? 1. : 0.);
        } else if (val instanceof AtomicBoolean) {
            return BigDecimal.valueOf(((AtomicBoolean) val).get() ? 1L : 0L);
        } else if (val instanceof String) {
            String string = (String) val;
            if ("".equals(string)) {
                return BigDecimal.ZERO;
            }
            return roundBigDecimal(new BigDecimal(string, getMathContext()));
        } else if (val instanceof Character) {
            int i = ((Character) val);
            return new BigDecimal(i);
        }
        throw new ArithmeticException("BigDecimal coercion: "
                + val.getClass().getName() + ":(" + val + ")");
    }

    /**
     * Coerce to a primitive double.
     * <p>Double.NaN, null and empty string coerce to zero.</p>
     * <p>Boolean false is 0, true is 1.</p>
     *
     * @param val value to coerce.
     * @return The double coerced value.
     * @throws ArithmeticException if val is null and mode is strict or if coercion is not possible
     */
    public double toDouble(Object val) {
        if (val == null) {
            controlNullOperand();
            return 0;
        } else if (val instanceof Double) {
            return ((Double) val);
        } else if (val instanceof Number) {
            //The below construct is used rather than ((Number)val).doubleValue() to ensure
            //equality between comparing new Double( 6.4 / 3 ) and the jexl expression of 6.4 / 3
            return Double.parseDouble(String.valueOf(val));
        } else if (val instanceof Boolean) {
            return ((Boolean) val) ? 1. : 0.;
        } else if (val instanceof AtomicBoolean) {
            return ((AtomicBoolean) val).get() ? 1. : 0.;
        } else if (val instanceof String) {
            String string = (String) val;
            if ("".equals(string)) {
                return Double.NaN;
            } else {
                // the spec seems to be iffy about this.  Going to give it a wack anyway
                return Double.parseDouble(string);
            }
        } else if (val instanceof Character) {
            int i = ((Character) val);
            return i;
        }
        throw new ArithmeticException("Double coercion: "
                + val.getClass().getName() + ":(" + val + ")");
    }

    /**
     * Coerce to a primitive float.
     * <p>Float.NaN, null and empty string coerce to zero.</p>
     * <p>Boolean false is 0, true is 1.</p>
     *
     * @param val value to coerce.
     * @return The float coerced value.
     * @throws ArithmeticException if val is null and mode is strict or if coercion is not possible
     */
    public float toFloat(Object val) {
        if (val == null) {
            controlNullOperand();
            return 0;
        } else if (val instanceof Float) {
            return ((Float) val);
        } else if (val instanceof Number) {
            //The below construct is used rather than ((Number)val).floatValue() to ensure
            //equality between comparing new Float( 6.4 / 3 ) and the jexl expression of 6.4 / 3
            return Float.parseFloat(String.valueOf(val));
        } else if (val instanceof Boolean) {
            return ((Boolean) val) ? 1.f : 0.f;
        } else if (val instanceof AtomicBoolean) {
            return ((AtomicBoolean) val).get() ? 1.f : 0.f;
        } else if (val instanceof String) {
            String string = (String) val;
            if ("".equals(string)) {
                return Float.NaN;
            } else {
                // the spec seems to be iffy about this.  Going to give it a wack anyway
                return Float.parseFloat(string);
            }
        } else if (val instanceof Character) {
            int i = ((Character) val);
            return i;
        }
        throw new ArithmeticException("Float coercion: "
                + val.getClass().getName() + ":(" + val + ")");
    }

    /**
     * Coerce to a char.
     *
     * @param val value to coerce.
     * @return The char coerced value.
     * @throws ArithmeticException if val is null and mode is strict or if coercion is not possible
     */
    public char toCharacter(Object val) {
        if (val == null) {
            controlNullOperand();
            return '\0';
        } else if (val instanceof Number) {
            int i = ((Number) val).intValue();
            return (char) i;
        } else if (val instanceof CharSequence) {
            CharSequence cs = (CharSequence) val;
            return cs.length() > 0 ? cs.charAt(0) : '\0';
        } else {
            String s = toString(val);
            return s.length() > 0 ? s.charAt(0) : '\0';
        }
    }

    /**
     * Coerce to a string.
     * <p>Double.NaN coerce to the empty string.</p>
     *
     * @param val value to coerce.
     * @return The String coerced value.
     * @throws ArithmeticException if val is null and mode is strict or if coercion is not possible
     */
    public String toString(Object val) {
        if (val == null) {
            controlNullOperand();
            return "";
        } else if (val instanceof Double) {
            Double dval = (Double) val;
            if (Double.isNaN(dval)) {
                return "";
            } else {
                return dval.toString();
            }
        } else {
            return val.toString();
        }
    }

    /**
     * Use or overload and() instead.
     * @param lhs left hand side
     * @param rhs right hand side
     * @return lhs &amp; rhs
     * @see JexlArithmetic#and
     * @deprecated
     */
    @Deprecated
    public final Object bitwiseAnd(Object lhs, Object rhs) {
        return and(lhs, rhs);
    }

    /**
     * Use or overload or() instead.
     *
     * @param lhs left hand side
     * @param rhs right hand side
     * @return lhs | rhs
     * @see JexlArithmetic#or
     * @deprecated
     */
    @Deprecated
    public final Object bitwiseOr(Object lhs, Object rhs) {
        return or(lhs, rhs);
    }

    /**
     * Use or overload xor() instead.
     *
     * @param lhs left hand side
     * @param rhs right hand side
     * @return lhs ^ rhs
     * @see JexlArithmetic#xor
     * @deprecated
     */
    @Deprecated
    public final Object bitwiseXor(Object lhs, Object rhs) {
        return xor(lhs, rhs);
    }

    /**
     * Use or overload not() instead.
     *
     * @param arg argument
     * @return !arg
     * @see JexlArithmetic#not
     * @deprecated
     */
    @Deprecated
    public final Object logicalNot(Object arg) {
        return not(arg);
    }

    /**
     * Use or overload contains() instead.
     *
     * @param lhs left hand side
     * @param rhs right hand side
     * @return contains(rhs, lhs)
     * @see JexlArithmetic#contains
     * @deprecated
     */
    @Deprecated
    public final Object matches(Object lhs, Object rhs) {
        return contains(rhs, lhs);
    }
}<|MERGE_RESOLUTION|>--- conflicted
+++ resolved
@@ -759,7 +759,7 @@
                 throw new ArithmeticException("/");
             }
             long result = l / r;
-            if (!(left instanceof Long || right instanceof Long) 
+            if (!(left instanceof Long || right instanceof Long)
                     && result >= Integer.MIN_VALUE && result <= Integer.MAX_VALUE) {
                 return (int) result;
             } else {
@@ -826,7 +826,7 @@
                 throw new ArithmeticException("%");
             }
             long result = l % r;
-            if (!(left instanceof Long || right instanceof Long) 
+            if (!(left instanceof Long || right instanceof Long)
                     && result >= Integer.MIN_VALUE && result <= Integer.MAX_VALUE) {
                 return (int) result;
             } else {
@@ -1027,13 +1027,13 @@
         }
         throw new ArithmeticException("Object negate:(" + val + ")");
     }
-    
+
     /**
      * Whether negate called with a given argument will always return the same result.
      * <p>This is used to determine whether negate results on number literals can be cached.
      * If the result on calling negate with the same constant argument may change between calls,
      * which means the function is not deterministic, this method must return false.
-     * @see #isNegateStable() 
+     * @see #isNegateStable()
      * @return true if negate is idempotent, false otherwise
      */
     public boolean isNegateStable() {
@@ -1041,13 +1041,138 @@
     }
 
     /**
-<<<<<<< HEAD
-     * Confirms a value (unary plus for numbers).
-     *
-     * @param val the value to confirm
-     * @return the confirmed value
-     */
-    public Object confirm(Object val) {
+
+    /**
+     * Shifts a bit pattern to the left.
+     *
+     * @param left  left argument
+     * @param right  right argument
+     * @return left << right.
+     */
+    public Object leftShift(Object left, Object right) {
+        if (left == null && right == null) {
+            return controlNullNullOperands();
+        }
+        // if either are no longer than integers use that type
+        if (isIntegerPrecisionNumber(left)) {
+            int l = ((Number) left).intValue();
+            int r = toInteger(right);
+            int result = l << r;
+            return result;
+        }
+        // if either are no longer than long integers use that type
+        if (isLongPrecisionNumber(left)) {
+            long l = ((Number) left).longValue();
+            int r = toInteger(right);
+            long result = l << r;
+            return result;
+        }
+        // otherwise treat as big integers
+        BigInteger l = toBigInteger(left);
+        int r = toInteger(right);
+        BigInteger result = l.shiftLeft(r);
+        return result;
+    }
+
+    /**
+     * Default self assign implementation for Left Shift.
+     *
+     * @param left  left argument
+     * @param right  right argument
+     * @return left << right.
+     */
+    public Object selfLeftShift(Object left, Object right) {
+        return leftShift(left, right);
+    }
+
+    /**
+     * Shifts a bit pattern to the right.
+     *
+     * @param left  left argument
+     * @param right  right argument
+     * @return left >> right.
+     */
+    public Object rightShift(Object left, Object right) {
+        if (left == null && right == null) {
+            return controlNullNullOperands();
+        }
+        // if either are no longer than integers use that type
+        if (isIntegerPrecisionNumber(left)) {
+            int l = ((Number) left).intValue();
+            int r = toInteger(right);
+            int result = l >> r;
+            return result;
+        }
+        // if either are no longer than long integers use that type
+        if (isLongPrecisionNumber(left)) {
+            long l = ((Number) left).longValue();
+            int r = toInteger(right);
+            long result = l >> r;
+            return result;
+        }
+        // otherwise treat as big integers
+        BigInteger l = toBigInteger(left);
+        int r = toInteger(right);
+        BigInteger result = l.shiftRight(r);
+        return result;
+    }
+
+    /**
+     * Default self assign implementation for Right Shift.
+     *
+     * @param left  left argument
+     * @param right  right argument
+     * @return left >> right.
+     */
+    public Object selfRightShift(Object left, Object right) {
+        return rightShift(left, right);
+    }
+
+    /**
+     * Shifts a bit pattern to the right unsigned.
+     *
+     * @param left  left argument
+     * @param right  right argument
+     * @return left >>> right.
+     */
+    public Object rightShiftUnsigned(Object left, Object right) {
+        if (left == null && right == null) {
+            return controlNullNullOperands();
+        }
+        // if either are no longer than integers use that type
+        if (isIntegerPrecisionNumber(left)) {
+            int l = ((Number) left).intValue();
+            int r = toInteger(right);
+            int result = l >>> r;
+            return result;
+        }
+        // otherwise treat as long integers
+        long l = toLong(left);
+        int r = toInteger(right);
+        long result = l >>> r;
+        return result;
+    }
+
+    /**
+     * Default self assign implementation for Right Unsigned Shift.
+     *
+     * @param left  left argument
+     * @param right  right argument
+     * @return left >>> right.
+     */
+    public Object selfRightShiftUnsigned(Object left, Object right) {
+        return rightShiftUnsigned(left, right);
+    }
+
+    /**
+     * Positivize value (unary plus for numbers).
+     * <p>C/C++/C#/Java perform integral promotion of the operand, ie
+     * cast to int if type can represented as int without loss of precision.
+     * @see #isPositivizeStable()
+     * @param val the value to positivize
+     * @return the positive value
+     */
+    public Object positivize(Object val) {
         if (val instanceof Byte) {
             return +(Byte) val;
         } else if (val instanceof Short) {
@@ -1061,161 +1186,10 @@
         } else if (val instanceof AtomicBoolean) {
             return ((AtomicBoolean) val).get();
         }
-        throw new ArithmeticException("Object confirmation:(" + val + ")");
-    }
-
-    /**
-     * Shifts a bit pattern to the left.
-     *
-     * @param left  left argument
-     * @param right  right argument
-     * @return left << right.
-     */
-    public Object leftShift(Object left, Object right) {
-        if (left == null && right == null) {
-            return controlNullNullOperands();
-        }
-        // if either are no longer than integers use that type
-        if (isIntegerPrecisionNumber(left)) {
-            int l = ((Number) left).intValue();
-            int r = toInteger(right);
-            int result = l << r;
-            return result;
-        }
-        // if either are no longer than long integers use that type
-        if (isLongPrecisionNumber(left)) {
-            long l = ((Number) left).longValue();
-            int r = toInteger(right);
-            long result = l << r;
-            return result;
-        }
-        // otherwise treat as big integers
-        BigInteger l = toBigInteger(left);
-        int r = toInteger(right);
-        BigInteger result = l.shiftLeft(r);
-        return result;
-    }
-
-    /**
-     * Default self assign implementation for Left Shift.
-     *
-     * @param left  left argument
-     * @param right  right argument
-     * @return left << right.
-     */
-    public Object selfLeftShift(Object left, Object right) {
-        return leftShift(left, right);
-    }
-
-    /**
-     * Shifts a bit pattern to the right.
-     *
-     * @param left  left argument
-     * @param right  right argument
-     * @return left >> right.
-     */
-    public Object rightShift(Object left, Object right) {
-        if (left == null && right == null) {
-            return controlNullNullOperands();
-        }
-        // if either are no longer than integers use that type
-        if (isIntegerPrecisionNumber(left)) {
-            int l = ((Number) left).intValue();
-            int r = toInteger(right);
-            int result = l >> r;
-            return result;
-        }
-        // if either are no longer than long integers use that type
-        if (isLongPrecisionNumber(left)) {
-            long l = ((Number) left).longValue();
-            int r = toInteger(right);
-            long result = l >> r;
-            return result;
-        }
-        // otherwise treat as big integers
-        BigInteger l = toBigInteger(left);
-        int r = toInteger(right);
-        BigInteger result = l.shiftRight(r);
-        return result;
-    }
-
-    /**
-     * Default self assign implementation for Right Shift.
-     *
-     * @param left  left argument
-     * @param right  right argument
-     * @return left >> right.
-     */
-    public Object selfRightShift(Object left, Object right) {
-        return rightShift(left, right);
-    }
-
-    /**
-     * Shifts a bit pattern to the right unsigned.
-     *
-     * @param left  left argument
-     * @param right  right argument
-     * @return left >>> right.
-     */
-    public Object rightShiftUnsigned(Object left, Object right) {
-        if (left == null && right == null) {
-            return controlNullNullOperands();
-        }
-        // if either are no longer than integers use that type
-        if (isIntegerPrecisionNumber(left)) {
-            int l = ((Number) left).intValue();
-            int r = toInteger(right);
-            int result = l >>> r;
-            return result;
-        }
-        // otherwise treat as long integers
-        long l = toLong(left);
-        int r = toInteger(right);
-        long result = l >>> r;
-        return result;
-    }
-
-    /**
-     * Default self assign implementation for Right Unsigned Shift.
-     *
-     * @param left  left argument
-     * @param right  right argument
-     * @return left >>> right.
-     */
-    public Object selfRightShiftUnsigned(Object left, Object right) {
-        return rightShiftUnsigned(left, right);
-    }
-
-=======
-     * Positivize value (unary plus for numbers).
-     * <p>C/C++/C#/Java perform integral promotion of the operand, ie
-     * cast to int if type can represented as int without loss of precision.
-     * @see #isPositivizeStable()
-     * @param val the value to positivize
-     * @return the positive value
-     */
-    public Object positivize(Object val) {
-        if (val instanceof Short) {
-            return ((Short) val).intValue();
-        }
-        if (val instanceof Byte) {
-            return ((Byte) val).intValue();
-        }
-        if (val instanceof Number) {
-            return val;
-        }
-        if (val instanceof Character) {
-            return (int) (Character) val;
-        }
-        if (val instanceof Boolean) {
-            return val;
-        }
-        if (val instanceof AtomicBoolean) {
-            return ((AtomicBoolean) val).get();
-        }
+
         throw new ArithmeticException("Object positivize:(" + val + ")");
     }
-        
+
     /**
      * Whether positivize called with a given argument will always return the same result.
      * <p>This is used to determine whether positivize results on number literals can be cached.
@@ -1226,8 +1200,7 @@
     public boolean isPositivizeStable() {
         return true;
     }
-    
->>>>>>> 43cbadc3
+
     /**
      * Test if left contains right (right matches/in left).
      * <p>Beware that this method arguments are the opposite of the operator arguments.
@@ -1574,14 +1547,14 @@
         if (type == Float.class && (val instanceof Byte || val instanceof Short || val instanceof Integer || val instanceof Long ||
                                    val instanceof AtomicInteger || val instanceof AtomicLong))
             return ((Number) val).floatValue();
-        if (type == Double.class) 
+        if (type == Double.class)
             return ((Number) val).doubleValue();
         if (val instanceof CharSequence && type == Character.class) {
             CharSequence cs = (CharSequence) val;
-            if (cs.length() == 1) 
+            if (cs.length() == 1)
                 return cs.charAt(0);
         }
-        if (type == Boolean.class && val instanceof AtomicBoolean) 
+        if (type == Boolean.class && val instanceof AtomicBoolean)
             return ((AtomicBoolean) val).get();
         return type.cast(val);
     }
