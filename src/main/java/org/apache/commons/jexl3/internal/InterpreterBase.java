/*
 * Licensed to the Apache Software Foundation (ASF) under one or more
 * contributor license agreements.  See the NOTICE file distributed with
 * this work for additional information regarding copyright ownership.
 * The ASF licenses this file to You under the Apache License, Version 2.0
 * (the "License"); you may not use this file except in compliance with
 * the License.  You may obtain a copy of the License at
 *
 *      http://www.apache.org/licenses/LICENSE-2.0
 *
 * Unless required by applicable law or agreed to in writing, software
 * distributed under the License is distributed on an "AS IS" BASIS,
 * WITHOUT WARRANTIES OR CONDITIONS OF ANY KIND, either express or implied.
 * See the License for the specific language governing permissions and
 * limitations under the License.
 */
package org.apache.commons.jexl3.internal;

import org.apache.commons.jexl3.JexlArithmetic;
import org.apache.commons.jexl3.JexlContext;
import org.apache.commons.jexl3.JexlEngine;
import org.apache.commons.jexl3.JexlException;
import org.apache.commons.jexl3.JexlOperator;
import org.apache.commons.jexl3.introspection.JexlMethod;
import org.apache.commons.jexl3.introspection.JexlUberspect;
import org.apache.commons.jexl3.parser.ASTArrayAccess;
import org.apache.commons.jexl3.parser.ASTFunctionNode;
import org.apache.commons.jexl3.parser.ASTIdentifier;
import org.apache.commons.jexl3.parser.ASTMethodNode;
import org.apache.commons.jexl3.parser.ASTReference;
import org.apache.commons.jexl3.parser.JexlNode;
import org.apache.commons.jexl3.parser.ParserVisitor;

import java.lang.reflect.InvocationTargetException;

import org.apache.commons.logging.Log;

/**
 * The helper base of an interpreter of JEXL syntax.
 * @since 3.0
 */
public abstract class InterpreterBase extends ParserVisitor {
    /** The JEXL engine. */
    protected final Engine jexl;
    /** The logger. */
    protected final Log logger;
    /** The uberspect. */
    protected final JexlUberspect uberspect;
    /** The arithmetic handler. */
    protected final JexlArithmetic arithmetic;
    /** The context to store/retrieve variables. */
    protected final JexlContext context;
    /** Cancellation support. */
    protected volatile boolean cancelled = false;
    /** Empty parameters for method matching. */
    protected static final Object[] EMPTY_PARAMS = new Object[0];

    /**
     * Creates an interpreter base.
     * @param engine   the engine creating this interpreter
     * @param aContext the context to evaluate expression
     */
    protected InterpreterBase(Engine engine, JexlContext aContext) {
        this.jexl = engine;
        this.logger = jexl.logger;
        this.uberspect = jexl.uberspect;
        this.context = aContext != null ? aContext : Engine.EMPTY_CONTEXT;
        JexlArithmetic jexla = jexl.arithmetic;
        this.arithmetic = jexla.options(context);
        if (arithmetic != jexla && !arithmetic.getClass().equals(jexla.getClass())) {
            logger.warn("expected arithmetic to be " + jexla.getClass().getSimpleName()
                          + ", got " + arithmetic.getClass().getSimpleName()
            );
        }
    }

    /**
     * Copy constructor.
     * @param ii the base to copy
     * @param jexla the arithmetic instance to use (or null)
     */
    protected InterpreterBase(InterpreterBase ii, JexlArithmetic jexla) {
        jexl = ii.jexl;
        logger = ii.logger;
        uberspect = ii.uberspect;
        context = ii.context;
        arithmetic = ii.arithmetic;
    }

<<<<<<< HEAD
=======

    /** Java7 AutoCloseable interface defined?. */
    protected static final Class<?> AUTOCLOSEABLE;
    static {
        Class<?> c;
        try {
            c = Class.forName("java.lang.AutoCloseable");
        } catch (ClassNotFoundException xclass) {
            c = null;
        }
        AUTOCLOSEABLE = c;
    }
    
>>>>>>> d23fc99a
    /**
     * Attempt to call close() if supported.
     * <p>This is used when dealing with auto-closeable (duck-like) objects
     * @param closeable the object we'd like to close
     */
    protected void closeIfSupported(Object closeable) {
        if (closeable instanceof AutoCloseable) {
            try {
                ((AutoCloseable)closeable).close();
            } catch (Exception xignore) {
                logger.warn(xignore);
            }
        } else if (closeable != null) {
            JexlMethod mclose = uberspect.getMethod(closeable, "close", EMPTY_PARAMS);
            if (mclose != null) {
                try {
                    mclose.invoke(closeable, EMPTY_PARAMS);
                } catch (Exception xignore) {
                    logger.warn(xignore);
                }
            }
        }
    }

    @SuppressWarnings("unchecked")
    protected static <T extends Throwable> void doThrow(Throwable t) throws T {
        throw (T) t;
    }

    protected class ResourceManager implements AutoCloseable {
        protected Object r;

        protected ResourceManager(Object resource) {
            r = resource;
        }

        @Override
        public void close() throws Exception {
            if (r instanceof AutoCloseable) {
                ((AutoCloseable)r).close();
            } else if (r != null) {
                JexlMethod mclose = uberspect.getMethod(r, "close", EMPTY_PARAMS);
                if (mclose != null) {
                    try {
                        mclose.invoke(r, EMPTY_PARAMS);
                    } catch (InvocationTargetException ex) {
                        InterpreterBase.<RuntimeException>doThrow(ex.getCause());
                    }
                }
            }
        }
    }
              
    /**
     * Gets a value of a defined local variable or from the context.
     * @param frame the local frame
     * @param node the variable node
     * @return the value
     */
    protected Object getVariable(Scope.Frame frame, ASTIdentifier node) {
        int symbol = node.getSymbol();
        if (frame.has(symbol)) {
            return frame.get(symbol);
        }
        return context.get(node.getName());
    }
    
    /**
     * Whether this interpreter is currently evaluating with a strict engine flag.
     * @return true if strict engine, false otherwise
     */
    protected boolean isStrictEngine() {
        if (this.context instanceof JexlEngine.Options) {
            JexlEngine.Options opts = (JexlEngine.Options) context;
            Boolean strict = opts.isStrict();
            if (strict != null) {
                return strict.booleanValue();
            }
        }
        return jexl.isStrict();
    }

    /**
     * Whether this interpreter is currently evaluating with a silent mode.
     * @return true if silent, false otherwise
     */
    protected boolean isSilent() {
        if (this.context instanceof JexlEngine.Options) {
            JexlEngine.Options opts = (JexlEngine.Options) context;
            Boolean silent = opts.isSilent();
            if (silent != null) {
                return silent.booleanValue();
            }
        }
        return jexl.isSilent();
    }

    /**
     * Whether this interpreter is currently evaluating with assertions enabled.
     * @return true if assertions enabled, false otherwise
     */
    protected boolean isAssertions() {
        if (this.context instanceof JexlEngine.Options) {
            JexlEngine.Options opts = (JexlEngine.Options) context;
            Boolean assertions = opts.isAssertions();
            if (assertions != null) {
                return assertions.booleanValue();
            }
        }
        return jexl.isAssertions();
    }

    /** @return true if interrupt throws a JexlException.Cancel. */
    protected boolean isCancellable() {
        if (this.context instanceof JexlEngine.Options) {
            JexlEngine.Options opts = (JexlEngine.Options) context;
            Boolean ocancellable = opts.isCancellable();
            if (ocancellable != null) {
                return ocancellable.booleanValue();
            }
        }
        return jexl.isCancellable();
    }

    /**
     * Finds the node causing a NPE for diadic operators.
     * @param xrt   the RuntimeException
     * @param node  the parent node
     * @param left  the left argument
     * @param right the right argument
     * @return the left, right or parent node
     */
    protected JexlNode findNullOperand(RuntimeException xrt, JexlNode node, Object left, Object right) {
        if (xrt instanceof JexlArithmetic.NullOperand) {
            if (left == null) {
                return node.jjtGetChild(0);
            }
            if (right == null) {
                return node.jjtGetChild(1);
            }
        }
        return node;
    }

    /**
     * Triggered when a variable can not be resolved.
     * @param node  the node where the error originated from
     * @param var   the variable name
     * @param undef whether the variable is undefined or null
     * @return throws JexlException if strict and not silent, null otherwise
     */
    protected Object unsolvableVariable(JexlNode node, String var, boolean undef) {
        if (isStrictEngine() && (undef || arithmetic.isStrict())) {
            throw new JexlException.Variable(node, var, undef);
        } else if (logger.isDebugEnabled()) {
            logger.debug(JexlException.variableError(node, var, undef));
        }
        return null;
    }

    /**
     * Triggered when a method can not be resolved.
     * @param node   the node where the error originated from
     * @param method the method name
     * @return throws JexlException if strict and not silent, null otherwise
     */
    protected Object unsolvableMethod(JexlNode node, String method) {
        if (isStrictEngine()) {
            throw new JexlException.Method(node, method);
        } else if (logger.isDebugEnabled()) {
            logger.debug(JexlException.methodError(node, method));
        }
        return null;
    }

    /**
     * Triggered when a property can not be resolved.
     * @param node  the node where the error originated from
     * @param property   the property node
     * @param cause the cause if any
     * @param undef whether the property is undefined or null
     * @return throws JexlException if strict and not silent, null otherwise
     */
    protected Object unsolvableProperty(JexlNode node, String property, boolean undef, Throwable cause) {
        if (isStrictEngine()) {
            throw new JexlException.Property(node, property, undef, cause);
        } else if (logger.isDebugEnabled()) {
            logger.debug(JexlException.propertyError(node, property, undef));
        }
        return null;
    }
    
    /**
     * Pretty-prints a failing property (de)reference.
     * <p>Used by calls to unsolvableProperty(...).</p>
     * @param node the property node
     * @return the (pretty) string
     */
    protected String stringifyProperty(JexlNode node) {
        if (node instanceof ASTArrayAccess) {
            return "["
                    + stringifyPropertyValue(node.jjtGetChild(0))
                    + "]";
        }
        if (node instanceof ASTMethodNode) {
            return stringifyPropertyValue(node.jjtGetChild(0));
        }
        if (node instanceof ASTFunctionNode) {
            return stringifyPropertyValue(node.jjtGetChild(0));
        }
        if (node instanceof ASTIdentifier) {
            return ((ASTIdentifier) node).getName();
        }
        if (node instanceof ASTReference) {
            return stringifyProperty(node.jjtGetChild(0));
        }
        return stringifyPropertyValue(node);
    }
        
    /**
     * Pretty-prints a failing property value (de)reference.
     * <p>Used by calls to unsolvableProperty(...).</p>
     * @param node the property node
     * @return the (pretty) string value
     */
    protected static String stringifyPropertyValue(JexlNode node) {
        return node != null? new Debugger().depth(1).data(node) : "???";
    }

    /**
     * Triggered when an operator fails.
     * @param node     the node where the error originated from
     * @param operator the method name
     * @param cause    the cause of error (if any)
     * @return throws JexlException if strict and not silent, null otherwise
     */
    protected Object operatorError(JexlNode node, JexlOperator operator, Throwable cause) {
        if (isStrictEngine()) {
            throw new JexlException.Operator(node, operator.getOperatorSymbol(), cause);
        } else if (logger.isDebugEnabled()) {
            logger.debug(JexlException.operatorError(node, operator.getOperatorSymbol()), cause);
        }
        return null;
    }

    /**
     * Triggered when an annotation processing fails.
     * @param node     the node where the error originated from
     * @param annotation the annotation name
     * @param cause    the cause of error (if any)
     * @return throws a JexlException if strict and not silent, null otherwise
     */
    protected Object annotationError(JexlNode node, String annotation, Throwable cause) {
        if (isStrictEngine()) {
            throw new JexlException.Annotation(node, annotation, cause);
        } else if (logger.isDebugEnabled()) {
            logger.debug(JexlException.annotationError(node, annotation), cause);
        }
        return null;
    }

    /**
     * Triggered when method, function or constructor invocation fails with an exception.
     * @param node       the node triggering the exception
     * @param methodName the method/function name
     * @param xany       the cause
     * @return a JexlException that will be thrown
     */
    protected JexlException invocationException(JexlNode node, String methodName, Exception xany) {
        Throwable cause = xany.getCause();
        if (cause instanceof JexlException) {
            return (JexlException) cause;
        }
        if (cause instanceof InterruptedException) {
            return new JexlException.Cancel(node);
        }
        return new JexlException(node, methodName, xany);
    }

    /**
     * Cancels this evaluation, setting the cancel flag that will result in a JexlException.Cancel to be thrown.
     * @return false if already cancelled, true otherwise
     */
    protected  boolean cancel() {
        return cancelled? false : (cancelled = true);
    }

    /**
     * Checks whether this interpreter execution was cancelled due to thread interruption.
     * @return true if cancelled, false otherwise
     */
    protected boolean isCancelled() {
        return cancelled | Thread.currentThread().isInterrupted();
    }

    /**
     * Throws a JexlException.Cancel if script execution was cancelled.
     * @param node the node being evaluated
     */
    protected void cancelCheck(JexlNode node) {
        if (isCancelled()) {
            throw new JexlException.Cancel(node);
        }
    }
    
    /**
     * Concatenate arguments in call(...).
     * <p>When target == context, we are dealing with a global namespace function call
     * @param target the pseudo-method owner, first to-be argument
     * @param narrow whether we should attempt to narrow number arguments
     * @param args   the other (non null) arguments
     * @return the arguments array
     */
    protected Object[] functionArguments(Object target, boolean narrow, Object[] args) {
        // when target == context, we are dealing with the null namespace
        if (target == null || target == context) {
            if (narrow) {
                arithmetic.narrowArguments(args);
            }
            return args;
        }
        // makes target 1st args, copy others - optionally narrow numbers
        Object[] nargv = new Object[args.length + 1];
        if (narrow) {
            nargv[0] = functionArgument(true, target);
            for (int a = 1; a <= args.length; ++a) {
                nargv[a] = functionArgument(true, args[a - 1]);
            }
        } else {
            nargv[0] = target;
            System.arraycopy(args, 0, nargv, 1, args.length);
        }
        return nargv;
    }

    /**
     * Concatenate arguments in call(...).
     * @param target the pseudo-method owner, first to-be argument
     * @param narrow whether we should attempt to narrow number arguments
     * @param args   the other (non null) arguments
     * @return the arguments array
     */
    protected Object[] callArguments(Object target, boolean narrow, Object[] args) {
        // makes target 1st args, copy others - optionally narrow numbers
        Object[] nargv = new Object[args.length + 1];
        if (narrow) {
            nargv[0] = functionArgument(true, target);
            for (int a = 1; a <= args.length; ++a) {
                nargv[a] = functionArgument(true, args[a - 1]);
            }
        } else {
            nargv[0] = target;
            System.arraycopy(args, 0, nargv, 1, args.length);
        }
        return nargv;
    }
    
    /**
     * Optionally narrows an argument for a function call.
     * @param narrow whether narrowing should occur
     * @param arg    the argument
     * @return the narrowed argument
     */
    protected Object functionArgument(boolean narrow, Object arg) {
        return narrow && arg instanceof Number ? arithmetic.narrow((Number) arg) : arg;
    }

    /**
     * Cached function call.
     */
    protected static class Funcall implements JexlNode.Funcall {
        /** Whether narrow should be applied to arguments. */
        protected final boolean narrow;
        /** The JexlMethod to delegate the call to. */
        protected final JexlMethod me;
        /**
         * Constructor.
         * @param jme  the method
         * @param flag the narrow flag
         */
        protected Funcall(JexlMethod jme, boolean flag) {
            this.me = jme;
            this.narrow = flag;
        }

        /**
         * Try invocation.
         * @param ii     the interpreter
         * @param name   the method name
         * @param target the method target
         * @param args   the method arguments
         * @return the method invocation result (or JexlEngine.TRY_FAILED)
         */
        protected Object tryInvoke(InterpreterBase ii, String name, Object target, Object[] args) throws Exception {
            return me.tryInvoke(name, target, ii.functionArguments(null, narrow, args));
        }
    }

    /**
     * Cached arithmetic function call.
     */
    protected static class ArithmeticFuncall extends Funcall {
        /**
         * Constructor.
         * @param jme  the method
         * @param flag the narrow flag
         */
        protected ArithmeticFuncall(JexlMethod jme, boolean flag) {
            super(jme, flag);
        }

        @Override
        protected Object tryInvoke(InterpreterBase ii, String name, Object target, Object[] args) throws Exception {
            return me.tryInvoke(name, ii.arithmetic, ii.functionArguments(target, narrow, args));
        }
    }

    /**
     * Cached context function call.
     */
    protected static class ContextFuncall extends Funcall {
        /**
         * Constructor.
         * @param jme  the method
         * @param flag the narrow flag
         */
        protected ContextFuncall(JexlMethod jme, boolean flag) {
            super(jme, flag);
        }

        @Override
        protected Object tryInvoke(InterpreterBase ii, String name, Object target, Object[] args) throws Exception {
            return me.tryInvoke(name, ii.context, ii.functionArguments(target, narrow, args));
        }
    }
    
    /**
     * A ctor that needs a context as 1st argument.
     */
    protected static class ContextualCtor extends Funcall {
        /**
         * Constructor.
         * @param jme the method
         * @param flag the narrow flag
         */
        protected ContextualCtor(JexlMethod jme, boolean flag) {
            super(jme, flag);
        }

        @Override
        protected Object tryInvoke(InterpreterBase ii, String name, Object target, Object[] args) throws Exception {
            return me.tryInvoke(name, target, ii.callArguments(ii.context, narrow, args));
        }
    }
    
    /**
     * Helping dispatch function calls.
     */
    protected class CallDispatcher {
        /**
         * The syntactic node.
         */
        final JexlNode node;
        /**
         * Whether solution is cacheable.
         */
        boolean cacheable = true;
        /**
         * Whether arguments have been narrowed.
         */
        boolean narrow = false;
        /**
         * The method to call.
         */
        JexlMethod vm = null;
        /**
         * The method invocation target.
         */
        Object target = null;
        /**
         * The actual arguments.
         */
        Object[] argv = null;
        /**
         * The cacheable funcall if any.
         */
        Funcall funcall = null;

        /**
         * Dispatcher ctor.
         *
         * @param anode the syntactic node.
         * @param acacheable whether resolution can be cached
         */
        CallDispatcher(JexlNode anode, boolean acacheable) {
            this.node = anode;
            this.cacheable = acacheable;
        }

        /**
         * Whether the method is a target method.
         *
         * @param ntarget the target instance
         * @param mname the method name
         * @param arguments the method arguments
         * @return true if arithmetic, false otherwise
         */
        protected boolean isTargetMethod(Object ntarget, String mname, final Object[] arguments) {
            // try a method
            vm = uberspect.getMethod(ntarget, mname, arguments);
            if (vm != null) {
                argv = arguments;
                target = ntarget;
                if (cacheable && vm.isCacheable()) {
                    funcall = new Funcall(vm, narrow);
                }
                return true;
            }
            return false;
        }

        /**
         * Whether the method is a context method.
         *
         * @param mname the method name
         * @param arguments the method arguments
         * @return true if arithmetic, false otherwise
         */
        protected boolean isContextMethod(String mname, final Object[] arguments) {
            vm = uberspect.getMethod(context, mname, arguments);
            if (vm != null) {
                argv = arguments;
                target = context;
                if (cacheable && vm.isCacheable()) {
                    funcall = new ContextFuncall(vm, narrow);
                }
                return true;
            }
            return false;
        }

        /**
         * Whether the method is an arithmetic method.
         *
         * @param mname the method name
         * @param arguments the method arguments
         * @return true if arithmetic, false otherwise
         */
        protected boolean isArithmeticMethod(String mname, final Object[] arguments) {
            vm = uberspect.getMethod(arithmetic, mname, arguments);
            if (vm != null) {
                argv = arguments;
                target = arithmetic;
                if (cacheable && vm.isCacheable()) {
                    funcall = new ArithmeticFuncall(vm, narrow);
                }
                return true;
            }
            return false;
        }

        /**
         * Attempt to reuse last funcall cached in volatile JexlNode.value (if
         * it was cacheable).
         *
         * @param ntarget the target instance
         * @param mname the method name
         * @param arguments the method arguments
         * @return TRY_FAILED if invocation was not possible or failed, the
         * result otherwise
         */
        protected Object tryEval(final Object ntarget, final String mname, final Object[] arguments) throws Exception {
            // do we have  a method/function name ?
            // attempt to reuse last funcall cached in volatile JexlNode.value (if it was not a variable)
            if (mname != null && cacheable && ntarget != null) {
                Object cached = node.jjtGetValue();
                if (cached instanceof Funcall) {
                    return ((Funcall) cached).tryInvoke(InterpreterBase.this, mname, ntarget, arguments);
                }
            }
            return JexlEngine.TRY_FAILED;
        }

        /**
         * Evaluates the method previously dispatched.
         *
         * @param mname the method name
         * @return the method invocation result
         * @throws Exception when invocation fails
         */
        protected Object eval(String mname) throws Exception {
            // we have either evaluated and returned or might have found a method
            if (vm != null) {
                // vm cannot be null if xjexl is null
                Object eval = vm.invoke(target, argv);
                // cache executor in volatile JexlNode.value
                if (funcall != null) {
                    node.jjtSetValue(funcall);
                }
                return eval;
            }
            return unsolvableMethod(node, mname);
        }
    }

}<|MERGE_RESOLUTION|>--- conflicted
+++ resolved
@@ -87,22 +87,6 @@
         arithmetic = ii.arithmetic;
     }
 
-<<<<<<< HEAD
-=======
-
-    /** Java7 AutoCloseable interface defined?. */
-    protected static final Class<?> AUTOCLOSEABLE;
-    static {
-        Class<?> c;
-        try {
-            c = Class.forName("java.lang.AutoCloseable");
-        } catch (ClassNotFoundException xclass) {
-            c = null;
-        }
-        AUTOCLOSEABLE = c;
-    }
-    
->>>>>>> d23fc99a
     /**
      * Attempt to call close() if supported.
      * <p>This is used when dealing with auto-closeable (duck-like) objects
@@ -155,7 +139,7 @@
             }
         }
     }
-              
+
     /**
      * Gets a value of a defined local variable or from the context.
      * @param frame the local frame
@@ -169,7 +153,7 @@
         }
         return context.get(node.getName());
     }
-    
+
     /**
      * Whether this interpreter is currently evaluating with a strict engine flag.
      * @return true if strict engine, false otherwise
@@ -294,7 +278,7 @@
         }
         return null;
     }
-    
+
     /**
      * Pretty-prints a failing property (de)reference.
      * <p>Used by calls to unsolvableProperty(...).</p>
@@ -321,7 +305,7 @@
         }
         return stringifyPropertyValue(node);
     }
-        
+
     /**
      * Pretty-prints a failing property value (de)reference.
      * <p>Used by calls to unsolvableProperty(...).</p>
@@ -407,7 +391,7 @@
             throw new JexlException.Cancel(node);
         }
     }
-    
+
     /**
      * Concatenate arguments in call(...).
      * <p>When target == context, we are dealing with a global namespace function call
@@ -459,7 +443,7 @@
         }
         return nargv;
     }
-    
+
     /**
      * Optionally narrows an argument for a function call.
      * @param narrow whether narrowing should occur
@@ -538,7 +522,7 @@
             return me.tryInvoke(name, ii.context, ii.functionArguments(target, narrow, args));
         }
     }
-    
+
     /**
      * A ctor that needs a context as 1st argument.
      */
@@ -557,7 +541,7 @@
             return me.tryInvoke(name, target, ii.callArguments(ii.context, narrow, args));
         }
     }
-    
+
     /**
      * Helping dispatch function calls.
      */
