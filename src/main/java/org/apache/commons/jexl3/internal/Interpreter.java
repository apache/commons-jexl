--- conflicted
+++ resolved
@@ -98,10 +98,7 @@
 import org.apache.commons.jexl3.parser.ASTReference;
 import org.apache.commons.jexl3.parser.ASTReferenceExpression;
 import org.apache.commons.jexl3.parser.ASTRegexLiteral;
-<<<<<<< HEAD
 import org.apache.commons.jexl3.parser.ASTRemove;
-=======
->>>>>>> 02f4e335
 import org.apache.commons.jexl3.parser.ASTReturnStatement;
 import org.apache.commons.jexl3.parser.ASTSWNode;
 import org.apache.commons.jexl3.parser.ASTSelectionNode;
@@ -132,17 +129,11 @@
 import java.util.List;
 import java.util.ArrayList;
 import java.util.Map;
-<<<<<<< HEAD
 import java.util.AbstractMap;
 import java.util.NoSuchElementException;
-import java.util.regex.Pattern;
 import java.util.concurrent.Callable;
 
 import org.apache.commons.jexl3.JxltEngine;
-=======
-import java.util.regex.Pattern;
-import java.util.concurrent.Callable;
->>>>>>> 02f4e335
 
 
 /**
@@ -822,7 +813,7 @@
                             Object value = itemsIterator.next();
 
                             if (value instanceof Map.Entry<?,?>) {
-                                Map.Entry<?,?> entry = (Map.Entry<?,?>) value; 
+                                Map.Entry<?,?> entry = (Map.Entry<?,?>) value;
                                 if (symbol < 0) {
                                     context.set(loopVariable.getName(), entry.getKey());
                                 } else {
@@ -2423,7 +2414,7 @@
             i += 1;
 
             // can have multiple nodes
-            int numChildren = node.jjtGetNumChildren();        
+            int numChildren = node.jjtGetNumChildren();
 
             if (numChildren == 1) {
                 return evaluateProjection(0, data);
