--- conflicted
+++ resolved
@@ -55,7 +55,7 @@
         exprs = null;
         script = null;
     }
-    
+
     /**
      * Position the debugger on the root of a template expression.
      * @param je the expression
@@ -155,18 +155,13 @@
      * @param child the node to check
      * @return the expression number or -1 if the node is not a jexl:print
      */
-<<<<<<< HEAD
-    private int getPrintStatement(JexlNode child) {
+    private TemplateExpression getPrintStatement(JexlNode child) {
 
         if (child instanceof ASTExpressionStatement && child.jjtGetNumChildren() == 1) {
             child = child.jjtGetChild(0);
         }
 
-        if (child instanceof ASTFunctionNode) {
-=======
-    private TemplateExpression getPrintStatement(JexlNode child) {
         if (exprs != null && child instanceof ASTFunctionNode) {
->>>>>>> ee40b6ee
             ASTFunctionNode node = (ASTFunctionNode) child;
             ASTIdentifier ns = (ASTIdentifier) node.jjtGetChild(0);
             JexlNode args = node.jjtGetChild(1);
@@ -208,7 +203,7 @@
             }
         }
     }
-    
+
     /**
      * Insert \n when needed.
      */
@@ -226,7 +221,7 @@
             }
         }
     }
-    
+
     /**
      * Visit a template expression.
      * @param expr the constant expression
