--- conflicted
+++ resolved
@@ -188,16 +188,11 @@
         }
         // call base operator
         JexlOperator base = operator.getBaseOperator();
-<<<<<<< HEAD
-        if (operators != null && base != null && operators.overloads(base)) {
-            // in case there is an overload
-=======
         if (base == null) {
             throw new IllegalArgumentException("must be called with a side-effect operator");
         }
         if (operators != null && operators.overloads(base)) {
             // in case there is an overload on the base operator
->>>>>>> 43cbadc3
             try {
                 JexlMethod vm = operators.getOperator(base, args);
                 if (vm != null) {
